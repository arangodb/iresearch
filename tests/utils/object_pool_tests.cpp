////////////////////////////////////////////////////////////////////////////////
/// DISCLAIMER
///
/// Copyright 2016 by EMC Corporation, All Rights Reserved
///
/// Licensed under the Apache License, Version 2.0 (the "License");
/// you may not use this file except in compliance with the License.
/// You may obtain a copy of the License at
///
///     http://www.apache.org/licenses/LICENSE-2.0
///
/// Unless required by applicable law or agreed to in writing, software
/// distributed under the License is distributed on an "AS IS" BASIS,
/// WITHOUT WARRANTIES OR CONDITIONS OF ANY KIND, either express or implied.
/// See the License for the specific language governing permissions and
/// limitations under the License.
///
/// Copyright holder is EMC Corporation
///
/// @author Andrey Abramov
/// @author Vasiliy Nabatchikov
////////////////////////////////////////////////////////////////////////////////

#include "gtest/gtest.h"
#include "utils/object_pool.hpp"
#include "utils/thread_utils.hpp"

#include <array>

NS_BEGIN(tests)

struct test_slow_sobject {
  DECLARE_SHARED_PTR(test_slow_sobject);
  int id;
  test_slow_sobject (int i): id(i) {
    ++TOTAL_COUNT;
  }
  static std::atomic<size_t> TOTAL_COUNT; // # number of objects created
  static ptr make(int i) {
    irs::sleep_ms(2000);
    return ptr(new test_slow_sobject(i));
  }
};

std::atomic<size_t> test_slow_sobject::TOTAL_COUNT{};

struct test_sobject {
  DECLARE_SHARED_PTR(test_sobject);
  int id;
  test_sobject(int i): id(i) { }
  static ptr make(int i) { return ptr(new test_sobject(i)); }
};

struct test_uobject {
  DECLARE_UNIQUE_PTR(test_uobject);
  int id;
  test_uobject(int i): id(i) {}
  static ptr make(int i) { return ptr(new test_uobject(i)); }
};

NS_END

using namespace tests;

// -----------------------------------------------------------------------------
// --SECTION--                                                        test suite
// -----------------------------------------------------------------------------

TEST(bounded_object_pool_tests, check_total_number_of_instances) {
  const size_t MAX_COUNT = 2;
  iresearch::bounded_object_pool<test_slow_sobject> pool(MAX_COUNT);

  std::mutex mutex;
  std::condition_variable ready_cv;
  bool ready{false};

  std::atomic<size_t> id{};
  test_slow_sobject::TOTAL_COUNT = 0;

  auto job = [&mutex, &ready_cv, &pool, &ready, &id](){
    // wait for all threads to be ready
    {
      SCOPED_LOCK_NAMED(mutex, lock);

      while (!ready) {
        ready_cv.wait(lock);
      }
    }

    pool.emplace(id++);
  };

  auto job_shared = [&mutex, &ready_cv, &pool, &ready, &id](){
    // wait for all threads to be ready
    {
      SCOPED_LOCK_NAMED(mutex, lock);

      while (!ready) {
        ready_cv.wait(lock);
      }
    }

    pool.emplace(id++).release();
  };

  const size_t THREADS_COUNT = 32;
  std::vector<std::thread> threads;

  for (size_t i = 0; i < THREADS_COUNT/2; ++i) {
    threads.emplace_back(job);
    threads.emplace_back(job_shared);
  }

  // ready
  ready = true;
  ready_cv.notify_all();

  for (auto& thread : threads) {
    thread.join();
  }

  ASSERT_LE(test_slow_sobject::TOTAL_COUNT.load(), MAX_COUNT);
}

TEST(bounded_object_pool_tests, test_sobject_pool) {
  // block on full pool
  {
    std::condition_variable cond;
    std::mutex mutex;
    iresearch::bounded_object_pool<test_sobject> pool(1);
    auto obj = pool.emplace(1).release();

    {
      SCOPED_LOCK_NAMED(mutex, lock);
      std::atomic<bool> emplace(false);
      std::thread thread([&cond, &mutex, &pool, &emplace]()->void{ auto obj = pool.emplace(2); emplace = true; SCOPED_LOCK(mutex); cond.notify_all(); });

      auto result = cond.wait_for(lock, std::chrono::milliseconds(1000)); // assume thread blocks in 1000ms

      // MSVC 2015/2017 optimized code seems to sporadically notify condition variables without explicit request
      MSVC2015_OPTIMIZED_ONLY(while(!emplace && result == std::cv_status::no_timeout) result = cond.wait_for(lock, std::chrono::milliseconds(1000)));
      MSVC2017_ONLY(while(!emplace && result == std::cv_status::no_timeout) result = cond.wait_for(lock, std::chrono::milliseconds(1000)));

      ASSERT_EQ(std::cv_status::timeout, result);
      // ^^^ expecting timeout because pool should block indefinitely
      obj.reset();
      lock.unlock();
      thread.join();
    }
  }

  // test object reuse
  {
    iresearch::bounded_object_pool<test_sobject> pool(1);
    auto obj = pool.emplace(1);
    ASSERT_TRUE(obj);
    auto* obj_ptr = obj.get();

    ASSERT_EQ(1, obj->id);
    obj.reset();
    ASSERT_FALSE(obj);
    auto obj_shared = pool.emplace(2).release();
    ASSERT_EQ(1, obj_shared->id);
    ASSERT_EQ(obj_ptr, obj_shared.get());
  }

  // test visitation
  {
    iresearch::bounded_object_pool<test_sobject> pool(1);
    auto obj = pool.emplace(1);
    ASSERT_TRUE(obj);
    std::condition_variable cond;
    std::mutex mutex;
    SCOPED_LOCK_NAMED(mutex, lock);
    std::atomic<bool> visit(false);
    std::thread thread([&cond, &mutex, &pool, &visit]()->void {
      auto visitor = [](test_sobject& obj)->bool { return true; };
      pool.visit(visitor);
      visit = true;
      SCOPED_LOCK(mutex);
      cond.notify_all();
    });
    auto result = cond.wait_for(lock, std::chrono::milliseconds(1000)); // assume thread finishes in 1000ms

    // MSVC 2015/2017 optimized code seems to sporadically notify condition variables without explicit request
    MSVC2015_OPTIMIZED_ONLY(while(!visit && result == std::cv_status::no_timeout) result = cond.wait_for(lock, std::chrono::milliseconds(1000)));
    MSVC2017_ONLY(while(!visit && result == std::cv_status::no_timeout) result = cond.wait_for(lock, std::chrono::milliseconds(1000)));

    obj.reset();
    ASSERT_FALSE(obj);

    if (lock) {
      lock.unlock();
    }

    thread.join();
    ASSERT_EQ(std::cv_status::timeout, result); // check only after joining with thread to avoid early exit
    // ^^^ expecting timeout because pool should block indefinitely
  }
}

TEST(bounded_object_pool_tests, test_uobject_pool) {
  // block on full pool
  {
    std::condition_variable cond;
    std::mutex mutex;
    iresearch::bounded_object_pool<test_uobject> pool(1);
    auto obj = pool.emplace(1);

    {
      SCOPED_LOCK_NAMED(mutex, lock);
      std::atomic<bool> emplace(false);
      std::thread thread([&cond, &mutex, &pool, &emplace]()->void{ auto obj = pool.emplace(2); emplace = true; SCOPED_LOCK(mutex); cond.notify_all(); });

      auto result = cond.wait_for(lock, std::chrono::milliseconds(1000)); // assume thread blocks in 1000ms

      // MSVC 2015/2017 optimized code seems to sporadically notify condition variables without explicit request
      MSVC2015_OPTIMIZED_ONLY(while(!emplace && result == std::cv_status::no_timeout) result = cond.wait_for(lock, std::chrono::milliseconds(1000)));
      MSVC2017_ONLY(while(!emplace && result == std::cv_status::no_timeout) result = cond.wait_for(lock, std::chrono::milliseconds(1000)));

      ASSERT_EQ(std::cv_status::timeout, result);
      // ^^^ expecting timeout because pool should block indefinitely
      obj.reset();
      obj.reset();
      lock.unlock();
      thread.join();
    }
  }

  // test object reuse
  {
    iresearch::bounded_object_pool<test_uobject> pool(1);
    auto obj = pool.emplace(1);
    ASSERT_TRUE(obj);
    auto* obj_ptr = obj.get();

    ASSERT_EQ(1, obj->id);
    obj.reset();
    ASSERT_FALSE(obj);
    obj = pool.emplace(2);
    ASSERT_TRUE(obj);
    ASSERT_EQ(1, obj->id);
    ASSERT_EQ(obj_ptr, obj.get());
  }

  // test visitation
  {
    iresearch::bounded_object_pool<test_uobject> pool(1);
    auto obj = pool.emplace(1);
    std::condition_variable cond;
    std::mutex mutex;
    SCOPED_LOCK_NAMED(mutex, lock);
    std::atomic<bool> visit(false);
    std::thread thread([&cond, &mutex, &pool, &visit]()->void {
      auto visitor = [](test_uobject& obj)->bool { return true; };
      pool.visit(visitor);
      visit = true;
      SCOPED_LOCK(mutex);
      cond.notify_all();
    });
    auto result = cond.wait_for(lock, std::chrono::milliseconds(1000)); // assume thread finishes in 1000ms

    // MSVC 2015/2017 optimized code seems to sporadically notify condition variables without explicit request
    MSVC2015_OPTIMIZED_ONLY(while(!visit && result == std::cv_status::no_timeout) result = cond.wait_for(lock, std::chrono::milliseconds(1000)));
    MSVC2017_ONLY(while(!visit && result == std::cv_status::no_timeout) result = cond.wait_for(lock, std::chrono::milliseconds(1000)));

    obj.reset();

    if (lock) {
      lock.unlock();
    }

    thread.join();
    ASSERT_EQ(std::cv_status::timeout, result);
    // ^^^ expecting timeout because pool should block indefinitely
  }
}

TEST(unbounded_object_pool_tests, construct) {
  iresearch::unbounded_object_pool<test_sobject> pool(42);
  ASSERT_EQ(42, pool.size());
}

TEST(unbounded_object_pool_tests, test_sobject_pool) {
  // create new untracked object on full pool
  {
    std::condition_variable cond;
    std::mutex mutex;
    iresearch::unbounded_object_pool<test_sobject> pool(1);
    auto obj = pool.emplace(1).release();

    {
      SCOPED_LOCK_NAMED(mutex, lock);
      std::thread thread([&cond, &mutex, &pool]()->void{ auto obj = pool.emplace(2); SCOPED_LOCK(mutex); cond.notify_all(); });
      ASSERT_EQ(std::cv_status::no_timeout, cond.wait_for(lock, std::chrono::milliseconds(1000))); // assume threads start within 1000msec
      lock.unlock();
      thread.join();
    }
  }

  // test empty pool
  {
    iresearch::unbounded_object_pool<test_sobject> pool;
    ASSERT_EQ(0, pool.size());
    auto obj = pool.emplace(1);
    ASSERT_TRUE(obj);

    ASSERT_EQ(1, obj->id);
    obj.reset();
    ASSERT_FALSE(obj);
    ASSERT_EQ(nullptr, obj.get());
    auto obj_shared = pool.emplace(2).release();
    ASSERT_TRUE(bool(obj_shared));
    ASSERT_EQ(2, obj_shared->id);
  }

  // test object reuse
  {
    iresearch::unbounded_object_pool<test_sobject> pool(1);
    auto obj = pool.emplace(1);
    ASSERT_TRUE(obj);
    auto* obj_ptr = obj.get();

    ASSERT_EQ(1, obj->id);
    obj.reset();
    ASSERT_FALSE(obj);
    ASSERT_EQ(nullptr, obj.get());
    auto obj_shared = pool.emplace(2).release();
    ASSERT_TRUE(bool(obj_shared));
    ASSERT_EQ(1, obj_shared->id);
    ASSERT_EQ(obj_ptr, obj_shared.get());
  }

  // ensure untracked object is not placed back in the pool
  {
    iresearch::unbounded_object_pool<test_sobject> pool(1);
    auto obj0 = pool.emplace(1);
    ASSERT_TRUE(obj0);
    auto obj1 = pool.emplace(2).release();
    ASSERT_TRUE(bool(obj1));
    auto* obj0_ptr = obj0.get();

    ASSERT_EQ(1, obj0->id);
    ASSERT_EQ(2, obj1->id);
    ASSERT_NE(obj0_ptr, obj1.get());
    obj0.reset(); // will be placed back in pool first
    ASSERT_FALSE(obj0);
    ASSERT_EQ(nullptr, obj0.get());
    obj1.reset(); // will push obj1 out of the pool
    ASSERT_FALSE(obj1);
    ASSERT_EQ(nullptr, obj1.get());

    auto obj2 = pool.emplace(3).release();
    ASSERT_TRUE(bool(obj2));
    auto obj3 = pool.emplace(4);
    ASSERT_TRUE(obj3);
    ASSERT_EQ(1, obj2->id);
    ASSERT_EQ(4, obj3->id);
    ASSERT_EQ(obj0_ptr, obj2.get());
    ASSERT_NE(obj0_ptr, obj3.get());
    // obj3 may have been allocated in the same addr as obj1, so can't safely validate
  }

  // test pool clear
  {
    iresearch::unbounded_object_pool<test_sobject> pool(1);
    auto obj = pool.emplace(1);
    ASSERT_TRUE(obj);
    auto* obj_ptr = obj.get();

    ASSERT_EQ(1, obj->id);
    obj.reset();
    ASSERT_FALSE(obj);
    ASSERT_EQ(nullptr, obj.get());
    obj = pool.emplace(2);
    ASSERT_TRUE(obj);
    ASSERT_EQ(1, obj->id);
    ASSERT_EQ(obj_ptr, obj.get());

    pool.clear(); // will clear objects inside the pool only
    obj.reset();
    ASSERT_FALSE(obj);
    ASSERT_EQ(nullptr, obj.get());
    obj = pool.emplace(2);
    ASSERT_TRUE(obj);
    ASSERT_EQ(1, obj->id);
    ASSERT_EQ(obj_ptr, obj.get()); // same object

    obj.reset();
    ASSERT_FALSE(obj);
    ASSERT_EQ(nullptr, obj.get());
    pool.clear(); // will clear objects inside the pool only
    obj = pool.emplace(3); // 'obj' should not be reused
    ASSERT_TRUE(obj);
    ASSERT_EQ(3, obj->id);
  }
}

TEST(unbounded_object_pool_tests, test_uobject_pool) {
  // create new untracked object on full pool
  {
    std::condition_variable cond;
    std::mutex mutex;
    iresearch::unbounded_object_pool<test_uobject> pool(1);
    auto obj = pool.emplace(1).release();

    {
      SCOPED_LOCK_NAMED(mutex, lock);
      std::thread thread([&cond, &mutex, &pool]()->void{ auto obj = pool.emplace(2); SCOPED_LOCK(mutex); cond.notify_all(); });
      ASSERT_EQ(std::cv_status::no_timeout, cond.wait_for(lock, std::chrono::milliseconds(1000))); // assume threads start within 1000msec
      lock.unlock();
      thread.join();
    }
  }

  // test object reuse
  {
    iresearch::unbounded_object_pool<test_uobject> pool(1);
    auto obj = pool.emplace(1);
    ASSERT_TRUE(obj);
    auto* obj_ptr = obj.get();

    ASSERT_EQ(1, obj->id);
    obj.reset();
    ASSERT_FALSE(obj);
    ASSERT_EQ(nullptr, obj.get());
    auto obj_shared = pool.emplace(2).release();
    ASSERT_TRUE(bool(obj_shared));
    ASSERT_EQ(1, obj_shared->id);
    ASSERT_EQ(obj_ptr, obj_shared.get());
  }

  // ensure untracked object is not placed back in the pool
  {
    iresearch::unbounded_object_pool<test_uobject> pool(1);
    auto obj0 = pool.emplace(1);
    ASSERT_TRUE(obj0);
    auto obj1 = pool.emplace(2).release();
    ASSERT_TRUE(bool(obj1));
    auto* obj0_ptr = obj0.get();

    ASSERT_EQ(1, obj0->id);
    ASSERT_EQ(2, obj1->id);
    ASSERT_NE(obj0_ptr, obj1.get());
    obj0.reset(); // will be placed back in pool first
    ASSERT_FALSE(obj0);
    ASSERT_EQ(nullptr, obj0.get());
    obj1.reset(); // will push obj1 out of the pool
    ASSERT_FALSE(obj1);
    ASSERT_EQ(nullptr, obj1.get());

    auto obj2 = pool.emplace(3).release();
    ASSERT_TRUE(bool(obj2));
    auto obj3 = pool.emplace(4);
    ASSERT_TRUE(obj3);
    ASSERT_EQ(1, obj2->id);
    ASSERT_EQ(4, obj3->id);
    ASSERT_EQ(obj0_ptr, obj2.get());
    ASSERT_NE(obj0_ptr, obj3.get());
    // obj3 may have been allocated in the same addr as obj1, so can't safely validate
  }

  // test pool clear
  {
    iresearch::unbounded_object_pool<test_uobject> pool(1);
    auto obj = pool.emplace(1);
    ASSERT_TRUE(obj);
    auto* obj_ptr = obj.get();

    ASSERT_EQ(1, obj->id);
    obj.reset();
    ASSERT_FALSE(obj);
    ASSERT_EQ(nullptr, obj.get());
    obj = pool.emplace(2);
    ASSERT_TRUE(obj);
    ASSERT_EQ(1, obj->id);
    ASSERT_EQ(obj_ptr, obj.get());

    pool.clear(); // will clear objects inside the pool only
    obj.reset();
    ASSERT_FALSE(obj);
    ASSERT_EQ(nullptr, obj.get());
    obj = pool.emplace(2);
    ASSERT_TRUE(obj);
    ASSERT_EQ(1, obj->id);
    ASSERT_EQ(obj_ptr, obj.get()); // same object

    obj.reset();
    ASSERT_FALSE(obj);
    ASSERT_EQ(nullptr, obj.get());
    pool.clear(); // will clear objects inside the pool only
    obj = pool.emplace(3); // 'obj' should not be reused
    ASSERT_TRUE(obj);
    ASSERT_EQ(3, obj->id);
  }
}

TEST(unbounded_object_pool_tests, control_object_move) {
  irs::unbounded_object_pool<test_sobject> pool(2);
  ASSERT_EQ(2, pool.size());

  // move constructor
  {
    auto moved = pool.emplace(1);
    ASSERT_TRUE(moved);
    ASSERT_NE(nullptr, moved.get());
    ASSERT_EQ(1, moved->id);

    auto obj = std::move(moved);
    ASSERT_FALSE(moved);
    ASSERT_EQ(nullptr, moved.get());
    ASSERT_TRUE(obj);
    ASSERT_EQ(1, obj->id);
  }

  // move assignment
  {
    auto moved = pool.emplace(1);
    ASSERT_TRUE(moved);
    ASSERT_NE(nullptr, moved.get());
    ASSERT_EQ(1, moved->id);
    auto* moved_ptr = moved.get();

    auto obj = pool.emplace(2);
    ASSERT_TRUE(obj);
    ASSERT_EQ(2, obj->id);

    obj = std::move(moved);
    ASSERT_TRUE(obj);
    ASSERT_FALSE(moved);
    ASSERT_EQ(nullptr, moved.get());
    ASSERT_EQ(obj.get(), moved_ptr);
    ASSERT_EQ(1, obj->id);
  }
}

TEST(unbounded_object_pool_volatile_tests, construct) {
  iresearch::unbounded_object_pool_volatile<test_sobject> pool(42);
  ASSERT_EQ(42, pool.size());
  ASSERT_EQ(0, pool.generation_size());
}

TEST(unbounded_object_pool_volatile_tests, move) {
  irs::unbounded_object_pool_volatile<test_sobject> moved(2);
  ASSERT_EQ(2, moved.size());
  ASSERT_EQ(0, moved.generation_size());

  auto obj0 = moved.emplace(1);
  ASSERT_EQ(1, moved.generation_size());
  ASSERT_TRUE(obj0);
  ASSERT_NE(nullptr, obj0.get());
  ASSERT_EQ(1, obj0->id);

  irs::unbounded_object_pool_volatile<test_sobject> pool(std::move(moved));
  ASSERT_EQ(2, moved.generation_size());
  ASSERT_EQ(2, pool.generation_size());

  auto obj1 = pool.emplace(2);
  ASSERT_EQ(3, pool.generation_size()); // +1 for moved
  ASSERT_EQ(3, moved.generation_size());
  ASSERT_TRUE(obj1);
  ASSERT_NE(nullptr, obj1.get());
  ASSERT_EQ(2, obj1->id);

  // insert via moved pool
  auto obj2 = moved.emplace(3);
  ASSERT_EQ(4, pool.generation_size());
  ASSERT_EQ(4, moved.generation_size());
  ASSERT_TRUE(obj2);
  ASSERT_NE(nullptr, obj2.get());
  ASSERT_EQ(3, obj2->id);
}

TEST(unbounded_object_pool_volatile_tests, control_object_move) {
  irs::unbounded_object_pool_volatile<test_sobject> pool(2);
  ASSERT_EQ(2, pool.size());
  ASSERT_EQ(0, pool.generation_size());

  // move constructor
  {
    auto moved = pool.emplace(1);
    ASSERT_EQ(1, pool.generation_size());
    ASSERT_TRUE(moved);
    ASSERT_NE(nullptr, moved.get());
    ASSERT_EQ(1, moved->id);

    auto obj = std::move(moved);
    ASSERT_FALSE(moved);
    ASSERT_EQ(nullptr, moved.get());
    ASSERT_EQ(1, pool.generation_size());
    ASSERT_TRUE(obj);
    ASSERT_EQ(1, obj->id);
  }

  // move assignment
  {
    auto moved = pool.emplace(1);
    ASSERT_EQ(1, pool.generation_size());
    ASSERT_TRUE(moved);
    ASSERT_NE(nullptr, moved.get());
    ASSERT_EQ(1, moved->id);
    auto* moved_ptr = moved.get();

    auto obj = pool.emplace(2);
    ASSERT_EQ(2, pool.generation_size());
    ASSERT_TRUE(obj);
    ASSERT_EQ(2, obj->id);

    obj = std::move(moved);
    ASSERT_EQ(1, pool.generation_size());
    ASSERT_TRUE(obj);
    ASSERT_FALSE(moved);
    ASSERT_EQ(nullptr, moved.get());
    ASSERT_EQ(obj.get(), moved_ptr);
    ASSERT_EQ(1, obj->id);
  }

  ASSERT_EQ(0, pool.generation_size());
}

TEST(unbounded_object_pool_volatile_tests, test_sobject_pool) {
  // create new untracked object on full pool
  {
    std::condition_variable cond;
    std::mutex mutex;
    iresearch::unbounded_object_pool_volatile<test_sobject> pool(1);
    ASSERT_EQ(0, pool.generation_size());
    auto obj = pool.emplace(1).release();
    ASSERT_EQ(1, pool.generation_size());

    {
      SCOPED_LOCK_NAMED(mutex, lock);
      std::thread thread([&cond, &mutex, &pool]()->void{ auto obj = pool.emplace(2); SCOPED_LOCK(mutex); cond.notify_all(); });
      ASSERT_EQ(std::cv_status::no_timeout, cond.wait_for(lock, std::chrono::milliseconds(1000))); // assume threads start within 1000msec
      lock.unlock();
      thread.join();
    }

    ASSERT_EQ(1, pool.generation_size());
  }

  // test empty pool
  {
    iresearch::unbounded_object_pool_volatile<test_sobject> pool;
    ASSERT_EQ(0, pool.size());
    auto obj = pool.emplace(1);
    ASSERT_TRUE(obj);

    ASSERT_EQ(1, obj->id);
    obj.reset();
    ASSERT_FALSE(obj);
    ASSERT_EQ(nullptr, obj.get());
    auto obj_shared = pool.emplace(2).release();
    ASSERT_TRUE(bool(obj_shared));
    ASSERT_EQ(2, obj_shared->id);
  }

  // test object reuse
  {
    iresearch::unbounded_object_pool_volatile<test_sobject> pool(1);
    ASSERT_EQ(0, pool.generation_size());
    auto obj = pool.emplace(1);
    ASSERT_EQ(1, pool.generation_size());
    auto* obj_ptr = obj.get();

    ASSERT_EQ(1, obj->id);
    obj.reset();
    ASSERT_FALSE(obj);
    ASSERT_EQ(nullptr, obj.get());
    ASSERT_EQ(0, pool.generation_size());
    auto obj_shared = pool.emplace(2).release();
    ASSERT_EQ(1, pool.generation_size());
    ASSERT_EQ(1, obj_shared->id);
    ASSERT_EQ(obj_ptr, obj_shared.get());
  }

  // ensure untracked object is not placed back in the pool
  {
    iresearch::unbounded_object_pool_volatile<test_sobject> pool(1);
    ASSERT_EQ(0, pool.generation_size());
    auto obj0 = pool.emplace(1);
    ASSERT_EQ(1, pool.generation_size());
    ASSERT_TRUE(obj0);
    auto obj1 = pool.emplace(2).release();
    ASSERT_EQ(2, pool.generation_size());
    ASSERT_TRUE(bool(obj1));
    auto* obj0_ptr = obj0.get();

    ASSERT_EQ(1, obj0->id);
    ASSERT_EQ(2, obj1->id);
    ASSERT_NE(obj0_ptr, obj1.get());
    obj0.reset(); // will be placed back in pool first
    ASSERT_EQ(1, pool.generation_size());
    ASSERT_FALSE(obj0);
    ASSERT_EQ(nullptr, obj0.get());
    obj1.reset(); // will push obj1 out of the pool
    ASSERT_EQ(0, pool.generation_size());
    ASSERT_FALSE(obj1);
    ASSERT_EQ(nullptr, obj1.get());

    auto obj2 = pool.emplace(3).release();
    ASSERT_EQ(1, pool.generation_size());
    ASSERT_TRUE(bool(obj2));
    auto obj3 = pool.emplace(4);
    ASSERT_EQ(2, pool.generation_size());
    ASSERT_TRUE(obj3);
    ASSERT_EQ(1, obj2->id);
    ASSERT_EQ(4, obj3->id);
    ASSERT_EQ(obj0_ptr, obj2.get());
    ASSERT_NE(obj0_ptr, obj3.get());
    // obj3 may have been allocated in the same addr as obj1, so can't safely validate
  }

  // test pool clear
  {
    iresearch::unbounded_object_pool_volatile<test_sobject> pool(1);
    ASSERT_EQ(0, pool.generation_size());
    auto obj_noreuse = pool.emplace(-1);
    ASSERT_EQ(1, pool.generation_size());
    ASSERT_TRUE(obj_noreuse);
    auto obj = pool.emplace(1);
    ASSERT_EQ(2, pool.generation_size());
    ASSERT_TRUE(obj);
    auto* obj_ptr = obj.get();

    ASSERT_EQ(1, obj->id);
    obj.reset();
    ASSERT_EQ(1, pool.generation_size());
    ASSERT_FALSE(obj);
    ASSERT_EQ(nullptr, obj.get());
    obj = pool.emplace(2);
    ASSERT_EQ(2, pool.generation_size());
    ASSERT_TRUE(obj);
    ASSERT_EQ(1, obj->id);
    ASSERT_EQ(obj_ptr, obj.get());

    pool.clear(); // clear existing in a pool
    ASSERT_EQ(2, pool.generation_size());
    obj.reset();
    ASSERT_EQ(1, pool.generation_size());
    ASSERT_FALSE(obj);
    ASSERT_EQ(nullptr, obj.get());
    obj = pool.emplace(2); // may return same memory address as obj_ptr, but constructor would have been called
    ASSERT_EQ(2, pool.generation_size());
    ASSERT_TRUE(obj);
    ASSERT_EQ(1, obj->id);
    ASSERT_EQ(obj_ptr, obj.get());

    pool.clear(true); // clear existing in a pool and prevent external object from returning back
    ASSERT_EQ(0, pool.generation_size());
    obj.reset();
    ASSERT_EQ(0, pool.generation_size());
    ASSERT_FALSE(obj);
    ASSERT_EQ(nullptr, obj.get());
    obj = pool.emplace(2); // may return same memory address as obj_ptr, but constructor would have been called
    ASSERT_EQ(1, pool.generation_size());
    ASSERT_TRUE(obj);
    ASSERT_EQ(2, obj->id);

    obj_noreuse.reset(); // reset value from previuos generation
    ASSERT_EQ(1, pool.generation_size());
    ASSERT_FALSE(obj_noreuse);
    ASSERT_EQ(nullptr, obj_noreuse.get());
    obj = pool.emplace(3); // 'obj_noreuse' should not be reused
    ASSERT_EQ(1, pool.generation_size());
    ASSERT_EQ(3, obj->id);
  }
}

TEST(unbounded_object_pool_volatile_tests, return_object_after_pool_destroyed) {
  auto pool = irs::memory::make_unique<irs::unbounded_object_pool_volatile<test_sobject>>(1);
  ASSERT_EQ(0, pool->generation_size());
  ASSERT_NE(nullptr, pool);

  auto obj = pool->emplace(42);
  ASSERT_EQ(1, pool->generation_size());
  ASSERT_TRUE(obj);
  ASSERT_EQ(42, obj->id);
  auto objShared = pool->emplace(442).release();
  ASSERT_EQ(2, pool->generation_size());
  ASSERT_NE(nullptr, objShared);
  ASSERT_EQ(442, objShared->id);

  // destroy pool
  pool.reset();
  ASSERT_EQ(nullptr, pool);

  // ensure objects are still there
  ASSERT_EQ(42, obj->id);
  ASSERT_EQ(442, objShared->id);
}

TEST(unbounded_object_pool_volatile_tests, test_uobject_pool) {
  // create new untracked object on full pool
  {
    std::condition_variable cond;
    std::mutex mutex;
    iresearch::unbounded_object_pool_volatile<test_uobject> pool(1);
    auto obj = pool.emplace(1);

    {
      SCOPED_LOCK_NAMED(mutex, lock);
      std::thread thread([&cond, &mutex, &pool]()->void{ auto obj = pool.emplace(2); SCOPED_LOCK(mutex); cond.notify_all(); });
      ASSERT_EQ(std::cv_status::no_timeout, cond.wait_for(lock, std::chrono::milliseconds(1000))); // assume threads start within 1000msec
      lock.unlock();
      thread.join();
    }
  }

  // test object reuse
  {
    iresearch::unbounded_object_pool_volatile<test_uobject> pool(1);
    auto obj = pool.emplace(1);
    auto* obj_ptr = obj.get();

    ASSERT_EQ(1, obj->id);
    obj.reset();
    ASSERT_FALSE(obj);
    ASSERT_EQ(nullptr, obj.get());
    obj = pool.emplace(2);
    ASSERT_EQ(1, obj->id);
    ASSERT_EQ(obj_ptr, obj.get());
  }

  // ensure untracked object is not placed back in the pool
  {
    iresearch::unbounded_object_pool_volatile<test_uobject> pool(1);
    auto obj0 = pool.emplace(1);
    auto obj1 = pool.emplace(2);
    auto* obj0_ptr = obj0.get();
    auto* obj1_ptr = obj1.get();

    ASSERT_EQ(1, obj0->id);
    ASSERT_EQ(2, obj1->id);
    ASSERT_NE(obj0_ptr, obj1.get());
    obj1.reset(); // will be placed back in pool first
    ASSERT_FALSE(obj1);
    ASSERT_EQ(nullptr, obj1.get());
    obj0.reset(); // will push obj1 out of the pool
    ASSERT_FALSE(obj0);
    ASSERT_EQ(nullptr, obj0.get());

    auto obj2 = pool.emplace(3);
    auto obj3 = pool.emplace(4);
    ASSERT_EQ(2, obj2->id);
    ASSERT_EQ(4, obj3->id);
    ASSERT_EQ(obj1_ptr, obj2.get());
    ASSERT_NE(obj1_ptr, obj3.get());
    // obj3 may have been allocated in the same addr as obj1, so can't safely validate
  }

  // test pool clear
  {
    iresearch::unbounded_object_pool_volatile<test_uobject> pool(1);
    ASSERT_EQ(0, pool.generation_size());
    auto obj_noreuse = pool.emplace(-1);
    ASSERT_EQ(1, pool.generation_size());
    ASSERT_TRUE(obj_noreuse);
    auto obj = pool.emplace(1);
    ASSERT_EQ(2, pool.generation_size());
    ASSERT_TRUE(obj);
    auto* obj_ptr = obj.get();

    ASSERT_EQ(1, obj->id);
    obj.reset();
    ASSERT_EQ(1, pool.generation_size());
    ASSERT_FALSE(obj);
    ASSERT_EQ(nullptr, obj.get());
    obj = pool.emplace(2);
    ASSERT_EQ(2, pool.generation_size());
    ASSERT_TRUE(obj);
    ASSERT_EQ(1, obj->id);
    ASSERT_EQ(obj_ptr, obj.get());

    pool.clear(); // clear existing in a pool
    ASSERT_EQ(2, pool.generation_size());
    obj.reset();
    ASSERT_EQ(1, pool.generation_size());
    ASSERT_FALSE(obj);
    ASSERT_EQ(nullptr, obj.get());
    obj = pool.emplace(2); // may return same memory address as obj_ptr, but constructor would have been called
    ASSERT_EQ(2, pool.generation_size());
    ASSERT_TRUE(obj);
    ASSERT_EQ(1, obj->id);
    ASSERT_EQ(obj_ptr, obj.get());

    pool.clear(true); // clear existing in a pool and prevent external object from returning back
    ASSERT_EQ(0, pool.generation_size());
    obj.reset();
    ASSERT_EQ(0, pool.generation_size());
    ASSERT_FALSE(obj);
    ASSERT_EQ(nullptr, obj.get());
    obj = pool.emplace(2); // may return same memory address as obj_ptr, but constructor would have been called
    ASSERT_EQ(1, pool.generation_size());
    ASSERT_TRUE(obj);
    ASSERT_EQ(2, obj->id);

    obj_noreuse.reset(); // reset value from previuos generation
    ASSERT_EQ(1, pool.generation_size());
    ASSERT_FALSE(obj_noreuse);
    ASSERT_EQ(nullptr, obj_noreuse.get());
    obj = pool.emplace(3); // 'obj_noreuse' should not be reused
    ASSERT_EQ(1, pool.generation_size());
    ASSERT_EQ(3, obj->id);
  }
}

TEST(concurrent_linked_list_test, push_pop) {
  typedef irs::concurrent_stack<size_t> stack;
  typedef stack::node_type node_type;

  std::vector<node_type> nodes(10);

  size_t v = 0;
  for (auto& node : nodes) {
    node.value = v++;
  }

  stack list;
  ASSERT_TRUE(list.empty());
  ASSERT_EQ(nullptr, list.pop());

  for (auto& node : nodes) {
    list.push(node);
  }
  ASSERT_FALSE(list.empty());

  node_type* node = 0;
  auto rbegin = nodes.rbegin();
  while (node = list.pop()) {
    ASSERT_EQ(&*rbegin, node);
    list.push(*node);
    node = list.pop();
    ASSERT_EQ(&*rbegin, node);
    ++rbegin;
  }
  ASSERT_EQ(nodes.rend(), rbegin);
}

TEST(concurrent_linked_list_test, push) {
  typedef irs::concurrent_stack<size_t> stack;
  typedef stack::node_type node_type;

  std::vector<node_type> nodes(10);
  stack list;
  ASSERT_TRUE(list.empty());
  ASSERT_EQ(nullptr, list.pop());

  for (auto& node : nodes) {
    list.push(node);
  }
  ASSERT_FALSE(list.empty());

  size_t count = 0;
  while (auto* head = list.pop()) {
    ++count;
  }
  ASSERT_TRUE(list.empty());

  ASSERT_EQ(nodes.size(), count);
}

TEST(concurrent_linked_list_test, move) {
  typedef irs::concurrent_stack<size_t> stack;

  std::array<stack::node_type, 10> nodes;
  stack moved;
  ASSERT_TRUE(moved.empty());

  size_t i = 0;
  for (auto& node : nodes) {
    node.value = i;
    moved.push(node);
  }
  ASSERT_FALSE(moved.empty());

  stack list(std::move(moved));
  ASSERT_TRUE(moved.empty());
  ASSERT_FALSE(list.empty());

  auto rbegin = nodes.rbegin();
  while (auto* node = list.pop()) {
    ASSERT_EQ(rbegin->value, node->value);
    ++rbegin;
  }

  ASSERT_EQ(nodes.rend(), rbegin);
  ASSERT_TRUE(list.empty());
}

TEST(concurrent_linked_list_test, move_assignment) {
  typedef irs::concurrent_stack<size_t> stack;

  std::array<stack::node_type, 10> nodes;
  stack list0;
  ASSERT_TRUE(list0.empty());
  stack list1;
  ASSERT_TRUE(list1.empty());

  size_t i = 0;

  for (; i < nodes.size()/2; ++i) {
    auto& node = nodes[i];
    node.value = i;
    list0.push(node);
  }
  ASSERT_FALSE(list0.empty());

  for (; i < nodes.size(); ++i) {
    auto& node = nodes[i];
    node.value = i;
    list1.push(node);
  }
  ASSERT_FALSE(list1.empty());

  list0 = std::move(list1);

  auto rbegin = nodes.rbegin();
  while (auto* node = list0.pop()) {
    ASSERT_EQ(rbegin->value, node->value);
    ++rbegin;
  }
  ASSERT_TRUE(list0.empty());
  ASSERT_TRUE(list1.empty());
}

TEST(concurrent_linked_list_test, concurrent_pop) {
  const size_t NODES = 10000;
  const size_t THREADS = 16;

  typedef irs::concurrent_stack<size_t> stack;
  std::vector<stack::node_type> nodes(NODES);

  // build-up a list
  stack list;
  ASSERT_TRUE(list.empty());
  size_t size = 0;
  for (auto& node : nodes) {
    node.value = size++;
    list.push(node);
  }
  ASSERT_FALSE(list.empty());

  std::vector<std::vector<size_t>> threads_data(THREADS);
  std::vector<std::thread> threads;
  threads.reserve(THREADS);

  std::mutex mutex;
  std::condition_variable ready_cv;
  bool ready = false;

  auto wait_for_all = [&mutex, &ready, &ready_cv]() {
    // wait for all threads to be registered
<<<<<<< HEAD
    SCOPED_LOCK_NAMED(mutex, lock);
=======
    std::unique_lock<std::remove_reference<decltype(mutex)>::type> lock(mutex);
>>>>>>> 4a0c625b
    while (!ready) {
      ready_cv.wait(lock);
    }
  };

  // start threads
  {
    SCOPED_LOCK_NAMED(mutex, lock);
    for (size_t i = 0; i < threads_data.size(); ++i) {
      auto& thread_data = threads_data[i];
      threads.emplace_back([&list, &wait_for_all, &thread_data]() {
        wait_for_all();

        while (auto* head = list.pop()) {
          thread_data.push_back(head->value);
        }
      });
    }
  }

  // all threads are registered... go, go, go...
  {
    std::lock_guard<decltype(mutex)> lock(mutex);
    ready = true;
    ready_cv.notify_all();
  }

  for (auto& thread : threads) {
    thread.join();
  }

  ASSERT_TRUE(list.empty());

  std::set<size_t> results;
  for (auto& thread_data : threads_data) {
    for (auto value : thread_data) {
      ASSERT_TRUE(results.insert(value).second);
    }
  }
  ASSERT_EQ(NODES, results.size());
}

TEST(concurrent_linked_list_test, concurrent_push) {
  const size_t NODES = 10000;
  const size_t THREADS = 16;

  typedef irs::concurrent_stack<size_t> stack;

  // build-up a list
  stack list;
  ASSERT_TRUE(list.empty());

  std::vector<std::vector<stack::node_type>> threads_data(
    THREADS, std::vector<stack::node_type>{ NODES }
  );
  std::vector<std::thread> threads;
  threads.reserve(THREADS);

  std::mutex mutex;
  std::condition_variable ready_cv;
  bool ready = false;

  auto wait_for_all = [&mutex, &ready, &ready_cv]() {
    // wait for all threads to be registered
    SCOPED_LOCK_NAMED(mutex, lock);
    while (!ready) {
      ready_cv.wait(lock);
    }
  };

  // start threads
  {
    SCOPED_LOCK_NAMED(mutex, lock);
    for (size_t i = 0; i < threads_data.size(); ++i) {
      auto& thread_data = threads_data[i];
      threads.emplace_back([&list, &wait_for_all, &thread_data]() {
        wait_for_all();

        size_t idx = 0;
        for (auto& node : thread_data) {
          node.value = idx++;
          list.push(node);
        }
      });
    }
  }

  // all threads are registered... go, go, go...
  {
    std::lock_guard<decltype(mutex)> lock(mutex);
    ready = true;
    ready_cv.notify_all();
  }

  for (auto& thread : threads) {
    thread.join();
  }

  ASSERT_FALSE(list.empty());

  std::vector<size_t> results(NODES);

  while (auto* node = list.pop()) {
    ASSERT_TRUE(node->value < results.size());
    ++results[node->value];
  }

  ASSERT_TRUE(
    results.front() == THREADS
    && irs::irstd::all_equal(results.begin(), results.end())
  );
}

TEST(concurrent_linked_list_test, concurrent_pop_push) {
  const size_t NODES = 10000;
  const size_t THREADS = 16;

  struct data {
    bool visited{};
    size_t num_owners{};
    size_t value{};
  };

  typedef irs::concurrent_stack<data> stack;
  std::vector<stack::node_type> nodes(NODES);

  // build-up a list
  stack list;
  ASSERT_TRUE(list.empty());
  for (auto& node : nodes) {
    list.push(node);
  }
  ASSERT_FALSE(list.empty());

  std::vector<std::thread> threads;
  threads.reserve(THREADS);

  std::mutex mutex;
  std::condition_variable ready_cv;
  bool ready = false;

  auto wait_for_all = [&mutex, &ready, &ready_cv]() {
    // wait for all threads to be registered
    SCOPED_LOCK_NAMED(mutex, lock);
    while (!ready) {
      ready_cv.wait(lock);
    }
  };

  // start threads
  {
    SCOPED_LOCK_NAMED(mutex, lock);
    for (size_t i = 0; i < THREADS; ++i) {
      threads.emplace_back([&list, &wait_for_all]() {
        wait_for_all();

        // no more than NODES
        size_t processed = 0;

        while (auto* head = list.pop()) {
          ++processed;
          EXPECT_LE(processed, 2*NODES);

          auto& value = head->value;

          if (!value.visited) {
            ++value.num_owners;
            ++value.value;
            value.visited = true;
            list.push(*head);
          } else {
            --value.num_owners;
            ASSERT_EQ(0, value.num_owners);
          }
        }
      });
    }
  }

  // all threads are registered... go, go, go...
  {
    SCOPED_LOCK_NAMED(mutex, lock);
    ready = true;
    ready_cv.notify_all();
  }

  for (auto& thread : threads) {
    thread.join();
  }

  ASSERT_TRUE(list.empty());

  size_t i =0;
  for (auto& node : nodes) {
    ASSERT_EQ(1, node.value.value);
    ASSERT_EQ(true, node.value.visited);
    ASSERT_EQ(0, node.value.num_owners);
  }
}

// -----------------------------------------------------------------------------
// --SECTION--                                                       END-OF-FILE
// -----------------------------------------------------------------------------<|MERGE_RESOLUTION|>--- conflicted
+++ resolved
@@ -1051,11 +1051,7 @@
 
   auto wait_for_all = [&mutex, &ready, &ready_cv]() {
     // wait for all threads to be registered
-<<<<<<< HEAD
-    SCOPED_LOCK_NAMED(mutex, lock);
-=======
     std::unique_lock<std::remove_reference<decltype(mutex)>::type> lock(mutex);
->>>>>>> 4a0c625b
     while (!ready) {
       ready_cv.wait(lock);
     }
