--- conflicted
+++ resolved
@@ -4617,59 +4617,6 @@
   }
 }
 
-<<<<<<< HEAD
-TEST(memory_directory_test, construct_check_allocator) {
-  // default ctor
-  {
-    irs::memory_directory dir;
-    ASSERT_EQ(&irs::memory_allocator::global(), &dir.attributes().allocator());
-  }
-
-  // specify pool size
-  {
-    irs::memory_directory dir{irs::directory_attributes{42}};
-    ASSERT_NE(&irs::memory_allocator::global(), &dir.attributes().allocator());
-  }
-}
-
-TEST(memory_directory_test, file_reset_allocator) {
-  memory_allocator alloc0(1U);
-  memory_allocator alloc1(1U);
-  memory_file file(alloc0, IResourceManager::kNoopManager, IResourceManager::kNoop);
-
-  // get buffer from 'alloc0'
-  auto buf0 = file.push_buffer();
-  ASSERT_NE(nullptr, buf0.data);
-  ASSERT_EQ(0, buf0.offset);
-  ASSERT_EQ(256, buf0.size);
-
-  // set length
-  {
-    auto mtime = file.mtime();
-    ASSERT_EQ(0, file.length());
-    file.length(1);
-    ASSERT_EQ(1, file.length());
-    ASSERT_LE(mtime, file.mtime());
-  }
-
-  // switch allocator
-  file.reset(alloc1);
-  ASSERT_EQ(0, file.length());
-
-  // return back buffer to 'alloc0'
-  file.pop_buffer();
-
-  // get buffer from 'alloc1'
-  auto buf1 = file.push_buffer();
-  ASSERT_NE(nullptr, buf1.data);
-  ASSERT_EQ(0, buf1.offset);
-  ASSERT_EQ(256, buf1.size);
-
-  ASSERT_NE(buf0.data, buf1.data);
-}
-
-=======
->>>>>>> 0ec075fb
 TEST(memory_directory_test, rewrite) {
   const std::string_view str0{"quick brown fowx jumps over the lazy dog"};
   const std::string_view str1{"hund"};
@@ -4677,11 +4624,7 @@
   const bytes_view payload0{ViewCast<byte_type>(str0)};
   const bytes_view payload1{ViewCast<byte_type>(str1)};
 
-<<<<<<< HEAD
-  memory_output out { irs::memory_allocator::global(), IResourceManager::kNoopManager, IResourceManager::kTransactions};
-=======
-  memory_output out;
->>>>>>> 0ec075fb
+  memory_output out {IResourceManager::kNoopManager, IResourceManager::kTransactions};
   out.stream.write_bytes(payload0.data(), payload0.size());
   ASSERT_EQ(payload0.size(), out.stream.file_pointer());
   out.stream.truncate(out.stream.file_pointer() - 3);
