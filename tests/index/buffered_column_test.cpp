--- conflicted
+++ resolved
@@ -405,12 +405,7 @@
 
     ASSERT_GE(col.MemoryActive(), 0);
     ASSERT_GE(col.MemoryReserved(), 0);
-<<<<<<< HEAD
     ASSERT_GE(memory.cached_columns.counter_, col.MemoryReserved());
-=======
-    // SSO should do the trick without allocations
-    ASSERT_EQ(memory.cached_columns.counter_, 0);
->>>>>>> 72971ee6
 
     std::tie(order, column_id) = col.Flush(
       *writer,
@@ -463,22 +458,14 @@
   TestResourceManager memory;
   // write sorted column
   {
-<<<<<<< HEAD
     auto writer =
       codec->get_columnstore_writer(false, irs::IResourceManager::kNoop);
-=======
-    auto writer = codec->get_columnstore_writer(false, memory.transactions);
->>>>>>> 72971ee6
     ASSERT_NE(nullptr, writer);
 
     writer->prepare(dir, segment);
 
     irs::BufferedColumn col({irs::type<irs::compression::lz4>::get(), {}, true},
-<<<<<<< HEAD
                             irs::IResourceManager::kNoop);
-=======
-                            memory.cached_columns);
->>>>>>> 72971ee6
     ASSERT_TRUE(col.Empty());
     ASSERT_EQ(0, col.Size());
     ASSERT_EQ(0, col.MemoryActive());
