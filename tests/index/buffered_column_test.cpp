--- conflicted
+++ resolved
@@ -413,16 +413,7 @@
 
     ASSERT_GE(col.MemoryActive(), 0);
     ASSERT_GE(col.MemoryReserved(), 0);
-<<<<<<< HEAD
     ASSERT_GE(memory.cached_columns.counter_, col.MemoryReserved());
-=======
-    // SSO should do the trick without allocations
-#if defined(_MSC_VER) && defined(IRESEARCH_DEBUG)
-    ASSERT_GT(memory.cached_columns.counter_, 0);
-#else
-    ASSERT_EQ(0, memory.cached_columns.counter_);
-#endif
->>>>>>> e8fba1d8
 
     std::tie(order, column_id) = col.Flush(
       *writer,
