--- conflicted
+++ resolved
@@ -154,16 +154,7 @@
     ASSERT_EQ(skip_0, writer.Skip0());
     ASSERT_EQ(skip_n, writer.SkipN());
     ASSERT_EQ(0, writer.MaxLevels());
-<<<<<<< HEAD
     ASSERT_GT(memory.counter_, memory1);
-=======
-#if defined(_MSC_VER) && defined(IRESEARCH_DEBUG)
-    // MSVC allocates some blocks even for empty containers
-    ASSERT_GT(memory.counter_, 0);
-#else
-    ASSERT_EQ(0, memory.counter_);
-#endif
->>>>>>> e8fba1d8
   }
   ASSERT_EQ(0, memory.counter_);
   // less than max levels
