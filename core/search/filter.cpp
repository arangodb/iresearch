//
// IResearch search engine 
// 
// Copyright (c) 2016 by EMC Corporation, All Rights Reserved
// 
// This software contains the intellectual property of EMC Corporation or is licensed to
// EMC Corporation from third parties. Use of this software and the intellectual property
// contained therein is expressly limited to the terms and conditions of the License
// Agreement under which it is provided by or on behalf of EMC.
// 

#include "filter.hpp"

NS_ROOT

//////////////////////////////////////////////////////////////////////////////
/// @class emtpy_query 
/// @brief represent a query returns empty result set 
//////////////////////////////////////////////////////////////////////////////
class empty_query final : public filter::prepared {
 public:
  virtual score_doc_iterator::ptr execute(
      const sub_reader&,
      const order::prepared& ) const override {
    return score_doc_iterator::empty();
  }    
}; // empty_query

// ----------------------------------------------------------------------------
// --SECTION--                                                       Attributes
// ----------------------------------------------------------------------------

DEFINE_ATTRIBUTE_TYPE(iresearch::score);
DEFINE_FACTORY_DEFAULT(score);

score::score() { }

// -----------------------------------------------------------------------------
// --SECTION--                                                            filter
// -----------------------------------------------------------------------------

filter::filter(const type_id& type)
  : boost_(boost::no_boost()), type_(&type) {
}

filter::~filter() {}

filter::prepared::ptr filter::prepared::empty() {
  return filter::prepared::make<empty_query>();
}

filter::prepared::prepared(attribute_store&& attrs)
  : attrs_(std::move(attrs)) {
}

filter::prepared::~prepared() {}

// -----------------------------------------------------------------------------
<<<<<<< HEAD
// --SECTION--                                                               all
// -----------------------------------------------------------------------------

////////////////////////////////////////////////////////////////////////////////
/// @class all_query
/// @brief compiled all_filter that returns all documents
////////////////////////////////////////////////////////////////////////////////
class all_query : public filter::prepared {
 public:
  class all_iterator : public score_doc_iterator {
   public:
    all_iterator(uint64_t docs_count)
      : attrs_(1), // cost
        max_doc_(doc_id_t(type_limits<type_t::doc_id_t>::min() + docs_count - 1)),
        doc_(type_limits<type_t::doc_id_t>::invalid()) {
      est_.value(max_doc_);
      attrs_.emplace(est_);
    }

    virtual doc_id_t value() const {
      return doc_;
    }

    virtual const attribute_view& attributes() const NOEXCEPT {
      return attrs_;
    }

    virtual bool next() override { 
      return !type_limits<type_t::doc_id_t>::eof(seek(doc_ + 1));
    }

    virtual doc_id_t seek(doc_id_t target) override {
      doc_ = target <= max_doc_ ? target : type_limits<type_t::doc_id_t>::eof();
      return doc_;
    }

    virtual void score() override { }

   private:
    attribute_view attrs_;
    irs::cost est_;
    doc_id_t max_doc_; // largest valid doc_id
    doc_id_t doc_;
  };

  virtual score_doc_iterator::ptr execute(
      const sub_reader& rdr,
      const order::prepared&) const override {
    return score_doc_iterator::make<all_iterator>(rdr.docs_count());
  }
};

DEFINE_FILTER_TYPE(iresearch::all);
DEFINE_FACTORY_DEFAULT(iresearch::all);

all::all() : filter(all::type()) { }

filter::prepared::ptr all::prepare( 
    const index_reader&, 
    const order::prepared&,
    boost_t) const {
  return filter::prepared::make<all_query>();
}

// -----------------------------------------------------------------------------
=======
>>>>>>> 18cf9d2f
// --SECTION--                                                             empty
// -----------------------------------------------------------------------------

DEFINE_FILTER_TYPE(irs::empty);
DEFINE_FACTORY_DEFAULT(irs::empty);

empty::empty(): filter(empty::type()) {
}

filter::prepared::ptr empty::prepare(
    const index_reader&,
    const order::prepared&,
    boost_t
) const {
  return filter::prepared::empty();
}

NS_END // ROOT

// -----------------------------------------------------------------------------
// --SECTION--                                                       END-OF-FILE
// -----------------------------------------------------------------------------<|MERGE_RESOLUTION|>--- conflicted
+++ resolved
@@ -56,74 +56,6 @@
 filter::prepared::~prepared() {}
 
 // -----------------------------------------------------------------------------
-<<<<<<< HEAD
-// --SECTION--                                                               all
-// -----------------------------------------------------------------------------
-
-////////////////////////////////////////////////////////////////////////////////
-/// @class all_query
-/// @brief compiled all_filter that returns all documents
-////////////////////////////////////////////////////////////////////////////////
-class all_query : public filter::prepared {
- public:
-  class all_iterator : public score_doc_iterator {
-   public:
-    all_iterator(uint64_t docs_count)
-      : attrs_(1), // cost
-        max_doc_(doc_id_t(type_limits<type_t::doc_id_t>::min() + docs_count - 1)),
-        doc_(type_limits<type_t::doc_id_t>::invalid()) {
-      est_.value(max_doc_);
-      attrs_.emplace(est_);
-    }
-
-    virtual doc_id_t value() const {
-      return doc_;
-    }
-
-    virtual const attribute_view& attributes() const NOEXCEPT {
-      return attrs_;
-    }
-
-    virtual bool next() override { 
-      return !type_limits<type_t::doc_id_t>::eof(seek(doc_ + 1));
-    }
-
-    virtual doc_id_t seek(doc_id_t target) override {
-      doc_ = target <= max_doc_ ? target : type_limits<type_t::doc_id_t>::eof();
-      return doc_;
-    }
-
-    virtual void score() override { }
-
-   private:
-    attribute_view attrs_;
-    irs::cost est_;
-    doc_id_t max_doc_; // largest valid doc_id
-    doc_id_t doc_;
-  };
-
-  virtual score_doc_iterator::ptr execute(
-      const sub_reader& rdr,
-      const order::prepared&) const override {
-    return score_doc_iterator::make<all_iterator>(rdr.docs_count());
-  }
-};
-
-DEFINE_FILTER_TYPE(iresearch::all);
-DEFINE_FACTORY_DEFAULT(iresearch::all);
-
-all::all() : filter(all::type()) { }
-
-filter::prepared::ptr all::prepare( 
-    const index_reader&, 
-    const order::prepared&,
-    boost_t) const {
-  return filter::prepared::make<all_query>();
-}
-
-// -----------------------------------------------------------------------------
-=======
->>>>>>> 18cf9d2f
 // --SECTION--                                                             empty
 // -----------------------------------------------------------------------------
 
