////////////////////////////////////////////////////////////////////////////////
/// DISCLAIMER
///
/// Copyright 2016 by EMC Corporation, All Rights Reserved
///
/// Licensed under the Apache License, Version 2.0 (the "License");
/// you may not use this file except in compliance with the License.
/// You may obtain a copy of the License at
///
///     http://www.apache.org/licenses/LICENSE-2.0
///
/// Unless required by applicable law or agreed to in writing, software
/// distributed under the License is distributed on an "AS IS" BASIS,
/// WITHOUT WARRANTIES OR CONDITIONS OF ANY KIND, either express or implied.
/// See the License for the specific language governing permissions and
/// limitations under the License.
///
/// Copyright holder is EMC Corporation
///
/// @author Andrey Abramov
////////////////////////////////////////////////////////////////////////////////

#ifndef IRESEARCH_FORMAT_H
#define IRESEARCH_FORMAT_H

#include <absl/container/flat_hash_set.h>

#include "formats/seek_cookie.hpp"
#include "index/column_info.hpp"
#include "index/index_features.hpp"
#include "index/index_meta.hpp"
#include "index/iterators.hpp"
#include "search/score_function.hpp"
#include "store/data_output.hpp"
#include "store/directory.hpp"
#include "utils/attribute_provider.hpp"
#include "utils/automaton_decl.hpp"
#include "utils/io_utils.hpp"
#include "utils/string.hpp"
#include "utils/type_info.hpp"

namespace iresearch {

struct segment_meta;
struct field_meta;
struct flush_state;
struct reader_state;
struct index_output;
struct data_input;
struct index_input;
struct postings_writer;

using document_mask = absl::flat_hash_set<doc_id_t>;
using doc_map = std::vector<doc_id_t>;
using callback_f = std::function<bool(doc_iterator&)>;

using ScoreFunctionFactory =
    std::function<ScoreFunction(const attribute_provider&)>;

// Represents metadata associated with the term
struct term_meta : attribute {
  static constexpr string_ref type_name() noexcept {
    return "iresearch::term_meta";
  }

  void clear() noexcept {
    docs_count = 0;
    freq = 0;
  }

  // How many documents a particular term contains
  uint32_t docs_count = 0;

  // How many times a particular term occur in documents
  uint32_t freq = 0;
};

struct postings_writer : attribute_provider {
  using ptr = std::unique_ptr<postings_writer>;

  class releaser {
   public:
    explicit releaser(postings_writer* owner = nullptr) noexcept
        : owner_(owner) {}

    inline void operator()(term_meta* meta) const noexcept;

   private:
    postings_writer* owner_;
  };  // releaser

  typedef std::unique_ptr<term_meta, releaser> state;

  virtual ~postings_writer() = default;
  /* out - corresponding terms utils/utstream */
  virtual void prepare(index_output& out, const flush_state& state) = 0;
  virtual void begin_field(IndexFeatures features) = 0;
  virtual state write(doc_iterator& docs) = 0;
  virtual void begin_block() = 0;
  virtual void encode(data_output& out, const term_meta& state) = 0;
  virtual void end() = 0;

 protected:
  friend struct term_meta;

  state make_state(term_meta& meta) noexcept {
    return state(&meta, releaser(this));
  }

  virtual void release(term_meta* meta) noexcept = 0;
};

void postings_writer::releaser::operator()(term_meta* meta) const noexcept {
  assert(owner_ && meta);
  owner_->release(meta);
}

struct field_writer {
  using ptr = std::unique_ptr<field_writer>;

  virtual ~field_writer() = default;
  virtual void prepare(const flush_state& state) = 0;
  virtual void write(std::string_view name, IndexFeatures index_features,
                     const std::map<type_info::type_id, field_id>& features,
                     term_iterator& data) = 0;
  virtual void end() = 0;
};

struct postings_reader {
  using ptr = std::unique_ptr<postings_reader>;
  using term_provider_f = std::function<const term_meta*()>;

  virtual ~postings_reader() = default;

  // in - corresponding stream
  // features - the set of features available for segment
  virtual void prepare(index_input& in, const reader_state& state,
                       IndexFeatures features) = 0;

  // Parses input block "in" and populate "attrs" collection with
  // attributes.
  // Returns number of bytes read from in.
  virtual size_t decode(const byte_type* in, IndexFeatures features,
                        term_meta& state) = 0;

  // Returns document iterator for a specified 'cookie' and 'features'
  virtual doc_iterator::ptr iterator(IndexFeatures field_features,
                                     IndexFeatures required_features,
                                     const term_meta& meta) = 0;

  virtual doc_iterator::ptr wanderator(IndexFeatures field_features,
                                       IndexFeatures required_features,
                                       const ScoreFunctionFactory& factory,
                                       const term_meta& meta) = 0;

  // Evaluates a union of all docs denoted by attribute supplied via a
  // speciified 'provider'. Each doc is represented by a bit in a
  // specified 'bitset'.
  // Returns a number of bits set.
  // It's up to the caller to allocate enough space for a bitset.
  // This API is experimental.
  virtual size_t bit_union(IndexFeatures field_features,
                           const term_provider_f& provider, size_t* set) = 0;
};

struct basic_term_reader : public attribute_provider {
  virtual ~basic_term_reader() = default;

  virtual term_iterator::ptr iterator() const = 0;

  // Returns field metadata
  virtual const field_meta& meta() const = 0;

  // Returns the least significant term
  virtual const bytes_ref&(min)() const = 0;

  // Returns the most significant term
  virtual const bytes_ref&(max)() const = 0;
};

// Expected usage pattern of seek_term_iterator
enum class SeekMode : uint32_t {
  /// Default mode, e.g. multiple consequent seeks are expected
  NORMAL = 0,

  // Only random exact seeks are supported
  RANDOM_ONLY
};

struct term_reader : public attribute_provider {
  using ptr = std::unique_ptr<term_reader>;
  using cookie_provider = std::function<const seek_cookie*()>;

  virtual ~term_reader() = default;

  // `mode` argument defines seek mode for term iterator
  // Returns an iterator over terms for a field.
  virtual seek_term_iterator::ptr iterator(SeekMode mode) const = 0;

  // Returns an intersection of a specified automaton and term reader.
  virtual seek_term_iterator::ptr iterator(
      automaton_table_matcher& matcher) const = 0;

  // Evaluates a union of all docs denoted by cookies supplied via a
  // speciified 'provider'. Each doc is represented by a bit in a
  // specified 'bitset'.
  // A number of bits set.
  // It's up to the caller to allocate enough space for a bitset.
  // This API is experimental.
  virtual size_t bit_union(const cookie_provider& provider,
                           size_t* bitset) const = 0;

  virtual doc_iterator::ptr postings(const seek_cookie& cookie,
                                     IndexFeatures features) const = 0;

  virtual doc_iterator::ptr wanderator(const seek_cookie& cookie,
                                       const ScoreFunctionFactory& factory,
                                       IndexFeatures features) const = 0;

  // Returns field metadata.
  virtual const field_meta& meta() const = 0;

  // Returns total number of terms.
  virtual size_t size() const = 0;

  // Returns total number of documents with at least 1 term in a field.
  virtual uint64_t docs_count() const = 0;

  // Returns the least significant term.
  virtual const bytes_ref&(min)() const = 0;

  // Returns the most significant term.
  virtual const bytes_ref&(max)() const = 0;
};

struct field_reader {
  using ptr = std::unique_ptr<field_reader>;

  virtual ~field_reader() = default;

  virtual void prepare(const directory& dir, const segment_meta& meta,
                       const document_mask& mask) = 0;

  virtual const term_reader* field(string_ref field) const = 0;
  virtual field_iterator::ptr iterator() const = 0;
  virtual size_t size() const = 0;
};

struct column_output : data_output {
  // Resets stream to previous persisted state
  virtual void reset() = 0;
};

struct columnstore_writer {
  using ptr = std::unique_ptr<columnstore_writer>;

  // NOTE: doc > type_limits<type_t::doc_id_t>::invalid() && doc <
  // type_limits<type_t::doc_id_t>::eof()
  using values_writer_f = std::function<column_output&(doc_id_t doc)>;

  // Finalizer can be used to assign name and payload to a column.
  // Returned `string_ref` must be valid during `commit(...)`.
  using column_finalizer_f = std::function<string_ref(bstring& out)>;

  typedef std::pair<field_id, values_writer_f> column_t;

  virtual ~columnstore_writer() = default;

  virtual void prepare(directory& dir, const segment_meta& meta) = 0;
  virtual column_t push_column(const column_info& info,
                               column_finalizer_f header_writer) = 0;
  virtual void rollback() noexcept = 0;

  // Return was anything actually flushed.
  virtual bool commit(const flush_state& state) = 0;
};

enum class ColumnHint : uint32_t {
  // Nothing special
  kNormal = 0,
  // Open iterator for conosolidation
  kConsolidation = 1,
  // Reading payload isn't necessary
  kMask = 2,
  // Allow accessing prev document
  kPrevDoc = 4
};

ENABLE_BITMASK_ENUM(ColumnHint);

struct column_reader {
  virtual ~column_reader() = default;

  // Returns column id.
  virtual field_id id() const = 0;

  // Returns optional column name.
  virtual string_ref name() const = 0;

  // Returns column header.
  virtual bytes_ref payload() const = 0;

  // FIXME(gnusi): implement mode
  //  Returns the corresponding column iterator.
  //  If the column implementation supports document payloads then it
  //  can be accessed via the 'payload' attribute.
  virtual doc_iterator::ptr iterator(ColumnHint hint) const = 0;

  // Returns total number of columns.
  virtual doc_id_t size() const = 0;
};

struct columnstore_reader {
  using ptr = std::unique_ptr<columnstore_reader>;

  using column_visitor_f = std::function<bool(const column_reader&)>;

  virtual ~columnstore_reader() = default;

  // Returns true if conlumnstore is present in a segment, false - otherwise.
  // May throw `io_error` or `index_error`.
  virtual bool prepare(const directory& dir, const segment_meta& meta) = 0;

  virtual bool visit(const column_visitor_f& visitor) const = 0;

  virtual const column_reader* column(field_id field) const = 0;

  // Returns total number of columns.
  virtual size_t size() const = 0;
};

struct document_mask_writer {
  using ptr = memory::managed_ptr<document_mask_writer>;

  virtual ~document_mask_writer() = default;

  virtual std::string filename(const segment_meta& meta) const = 0;

  virtual void write(directory& dir, const segment_meta& meta,
                     const document_mask& docs_mask) = 0;
};

struct document_mask_reader {
  using ptr = memory::managed_ptr<document_mask_reader>;

  virtual ~document_mask_reader() = default;

  // Returns true if there are any deletes in a segment,
  // false - otherwise.
  // May throw io_error or index_error
  virtual bool read(const directory& dir, const segment_meta& meta,
                    document_mask& docs_mask) = 0;
};

struct segment_meta_writer {
  using ptr = memory::managed_ptr<segment_meta_writer>;

  virtual ~segment_meta_writer() = default;

  virtual void write(directory& dir, std::string& filename,
                     const segment_meta& meta) = 0;
};

struct segment_meta_reader {
  using ptr = memory::managed_ptr<segment_meta_reader>;

  virtual ~segment_meta_reader() = default;

  // null == use meta
  virtual void read(const directory& dir, segment_meta& meta,
                    string_ref filename = string_ref::NIL) = 0;
};

struct index_meta_writer {
  using ptr = std::unique_ptr<index_meta_writer>;

  virtual ~index_meta_writer() = default;
  virtual std::string filename(const index_meta& meta) const = 0;
  virtual bool prepare(directory& dir, index_meta& meta) = 0;
  virtual bool commit() = 0;
  virtual void rollback() noexcept = 0;

 protected:
  static void complete(index_meta& meta) noexcept;
  static void prepare(index_meta& meta) noexcept;
};

struct index_meta_reader {
  using ptr = memory::managed_ptr<index_meta_reader>;

  virtual ~index_meta_reader() = default;

  virtual bool last_segments_file(const directory& dir,
                                  std::string& name) const = 0;

  // null == use meta
  virtual void read(const directory& dir, index_meta& meta,
                    string_ref filename = string_ref::NIL) = 0;

 protected:
  static void complete(index_meta& meta, uint64_t generation, uint64_t counter,
                       index_meta::index_segments_t&& segments,
                       bstring* payload_buf);
};

class format {
 public:
  using ptr = std::shared_ptr<const format>;

  explicit format(const type_info& type) noexcept : type_(type) {}
  virtual ~format() = default;

  virtual index_meta_writer::ptr get_index_meta_writer() const = 0;
  virtual index_meta_reader::ptr get_index_meta_reader() const = 0;

  virtual segment_meta_writer::ptr get_segment_meta_writer() const = 0;
  virtual segment_meta_reader::ptr get_segment_meta_reader() const = 0;

  virtual document_mask_writer::ptr get_document_mask_writer() const = 0;
  virtual document_mask_reader::ptr get_document_mask_reader() const = 0;

  virtual field_writer::ptr get_field_writer(bool consolidation) const = 0;
  virtual field_reader::ptr get_field_reader() const = 0;

  virtual columnstore_writer::ptr get_columnstore_writer(
      bool consolidation) const = 0;
  virtual columnstore_reader::ptr get_columnstore_reader() const = 0;

  const type_info& type() const { return type_; }

 private:
  type_info type_;
};
<<<<<<< HEAD
=======

}  // namespace iresearch

namespace iresearch {
>>>>>>> bdcde2ea

struct flush_state {
  directory* dir{};
  const doc_map* docmap{};
  const std::set<type_info::type_id>* features{};  // segment features
  string_ref name;                                 // segment name
  size_t doc_count;
  IndexFeatures index_features{IndexFeatures::NONE};  // segment index features
};

struct reader_state {
  const directory* dir;
  const segment_meta* meta;
};

<<<<<<< HEAD
namespace formats {

// Checks whether a format with the specified name is registered.
bool exists(string_ref name, bool load_library = true);
=======
class formats {
 public:
  ////////////////////////////////////////////////////////////////////////////////
  /// @brief checks whether a format with the specified name is registered
  ////////////////////////////////////////////////////////////////////////////////
  static bool exists(string_ref name, bool load_library = true);

  //////////////////////////////////////////////////////////////////////////////
  /// @brief find a format by name, or nullptr if not found
  ///        indirect call to <class>::make(...)
  ///        NOTE: make(...) MUST be defined in CPP to ensire proper code scope
  //////////////////////////////////////////////////////////////////////////////
  static format::ptr get(string_ref name, string_ref module = string_ref::NIL,
                         bool load_library = true) noexcept;

  ////////////////////////////////////////////////////////////////////////////////
  /// @brief for static lib reference all known formats in lib
  ///        for shared lib NOOP
  ///        no explicit call of fn is required, existence of fn is sufficient
  ////////////////////////////////////////////////////////////////////////////////
  static void init();

  ////////////////////////////////////////////////////////////////////////////////
  /// @brief load all formats from plugins directory
  ////////////////////////////////////////////////////////////////////////////////
  static void load_all(std::string_view path);

  ////////////////////////////////////////////////////////////////////////////////
  /// @brief visit all loaded formats, terminate early if visitor returns false
  ////////////////////////////////////////////////////////////////////////////////
  static bool visit(const std::function<bool(string_ref)>& visitor);
>>>>>>> bdcde2ea

// Find a format by name, or nullptr if not found
// indirect call to <class>::make(...)
// NOTE: make(...) MUST be defined in CPP to ensire proper code scope
format::ptr get(string_ref name, string_ref module = string_ref::NIL,
                bool load_library = true) noexcept;

// For static lib reference all known formats in lib
// no explicit call of fn is required, existence of fn is sufficient.
void init();

// Load all formats from plugins directory.
void load_all(std::string_view path);

// Visit all loaded formats, terminate early if visitor returns false.
bool visit(const std::function<bool(string_ref)>& visitor);

<<<<<<< HEAD
}  // namespace formats

=======
>>>>>>> bdcde2ea
class format_registrar {
 public:
  format_registrar(const type_info& type, string_ref module,
                   format::ptr (*factory)(), const char* source = nullptr);

  operator bool() const noexcept { return registered_; }

 private:
  bool registered_;
};

#define REGISTER_FORMAT__(format_name, mudule_name, line, source)             \
  static ::iresearch::format_registrar format_registrar##_##line(             \
      ::iresearch::type<format_name>::get(), mudule_name, &format_name::make, \
      source)
#define REGISTER_FORMAT_EXPANDER__(format_name, mudule_name, file, line) \
  REGISTER_FORMAT__(format_name, mudule_name, line, file ":" TOSTRING(line))
#define REGISTER_FORMAT_MODULE(format_name, module_name) \
  REGISTER_FORMAT_EXPANDER__(format_name, module_name, __FILE__, __LINE__)
#define REGISTER_FORMAT(format_name) \
  REGISTER_FORMAT_MODULE(format_name, irs::string_ref::NIL)

}  // namespace iresearch

#endif<|MERGE_RESOLUTION|>--- conflicted
+++ resolved
@@ -431,13 +431,6 @@
  private:
   type_info type_;
 };
-<<<<<<< HEAD
-=======
-
-}  // namespace iresearch
-
-namespace iresearch {
->>>>>>> bdcde2ea
 
 struct flush_state {
   directory* dir{};
@@ -453,44 +446,9 @@
   const segment_meta* meta;
 };
 
-<<<<<<< HEAD
 namespace formats {
-
 // Checks whether a format with the specified name is registered.
 bool exists(string_ref name, bool load_library = true);
-=======
-class formats {
- public:
-  ////////////////////////////////////////////////////////////////////////////////
-  /// @brief checks whether a format with the specified name is registered
-  ////////////////////////////////////////////////////////////////////////////////
-  static bool exists(string_ref name, bool load_library = true);
-
-  //////////////////////////////////////////////////////////////////////////////
-  /// @brief find a format by name, or nullptr if not found
-  ///        indirect call to <class>::make(...)
-  ///        NOTE: make(...) MUST be defined in CPP to ensire proper code scope
-  //////////////////////////////////////////////////////////////////////////////
-  static format::ptr get(string_ref name, string_ref module = string_ref::NIL,
-                         bool load_library = true) noexcept;
-
-  ////////////////////////////////////////////////////////////////////////////////
-  /// @brief for static lib reference all known formats in lib
-  ///        for shared lib NOOP
-  ///        no explicit call of fn is required, existence of fn is sufficient
-  ////////////////////////////////////////////////////////////////////////////////
-  static void init();
-
-  ////////////////////////////////////////////////////////////////////////////////
-  /// @brief load all formats from plugins directory
-  ////////////////////////////////////////////////////////////////////////////////
-  static void load_all(std::string_view path);
-
-  ////////////////////////////////////////////////////////////////////////////////
-  /// @brief visit all loaded formats, terminate early if visitor returns false
-  ////////////////////////////////////////////////////////////////////////////////
-  static bool visit(const std::function<bool(string_ref)>& visitor);
->>>>>>> bdcde2ea
 
 // Find a format by name, or nullptr if not found
 // indirect call to <class>::make(...)
@@ -508,11 +466,7 @@
 // Visit all loaded formats, terminate early if visitor returns false.
 bool visit(const std::function<bool(string_ref)>& visitor);
 
-<<<<<<< HEAD
 }  // namespace formats
-
-=======
->>>>>>> bdcde2ea
 class format_registrar {
  public:
   format_registrar(const type_info& type, string_ref module,
