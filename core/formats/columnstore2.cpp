////////////////////////////////////////////////////////////////////////////////
/// DISCLAIMER
///
/// Copyright 2021 ArangoDB GmbH, Cologne, Germany
///
/// Licensed under the Apache License, Version 2.0 (the "License");
/// you may not use this file except in compliance with the License.
/// You may obtain a copy of the License at
///
///     http://www.apache.org/licenses/LICENSE-2.0
///
/// Unless required by applicable law or agreed to in writing, software
/// distributed under the License is distributed on an "AS IS" BASIS,
/// WITHOUT WARRANTIES OR CONDITIONS OF ANY KIND, either express or implied.
/// See the License for the specific language governing permissions and
/// limitations under the License.
///
/// Copyright holder is ArangoDB GmbH, Cologne, Germany
///
/// @author Andrey Abramov
////////////////////////////////////////////////////////////////////////////////

#include "columnstore2.hpp"

#include "error/error.hpp"
#include "formats/format_utils.hpp"
#include "index/file_names.hpp"
#include "search/all_iterator.hpp"
#include "search/score.hpp"
#include "store/store_avg_utils.hpp"
#include "utils/bitpack.hpp"
#include "utils/compression.hpp"
#include "utils/directory_utils.hpp"
#include "utils/memory.hpp"

namespace {

using namespace irs;
using namespace irs::columnstore2;

using column_ptr = memory::managed_ptr<column_reader>;
using column_index = std::vector<sparse_bitmap_writer::block>;

constexpr size_t kWriterBufSize = column::kBlockSize * sizeof(uint64_t);

constexpr SparseBitmapVersion ToSparseBitmapVersion(
  const ColumnInfo& info) noexcept {
  static_assert(SparseBitmapVersion::kPrevDoc == SparseBitmapVersion{1});

  return SparseBitmapVersion{info.track_prev_doc};
}

constexpr SparseBitmapVersion ToSparseBitmapVersion(
  ColumnProperty prop) noexcept {
  static_assert(SparseBitmapVersion::kPrevDoc == SparseBitmapVersion{1});

  return SparseBitmapVersion{ColumnProperty::kPrevDoc ==
                             (prop & ColumnProperty::kPrevDoc)};
}

std::string data_file_name(std::string_view prefix) {
  return file_name(prefix, writer::kDataFormatExt);
}

std::string index_file_name(std::string_view prefix) {
  return file_name(prefix, writer::kIndexFormatExt);
}

void write_header(index_output& out, const column_header& hdr) {
  out.write_long(hdr.docs_index);
  IRS_ASSERT(hdr.id < std::numeric_limits<uint32_t>::max());
  out.write_int(static_cast<uint32_t>(hdr.id & 0xFFFFFFFF));
  out.write_int(hdr.min);
  out.write_int(hdr.docs_count);
  write_enum(out, hdr.type);
  write_enum(out, hdr.props);
}

column_header read_header(index_input& in) {
  column_header hdr;
  hdr.docs_index = in.read_long();
  hdr.id = in.read_int();
  hdr.min = in.read_int();
  hdr.docs_count = in.read_int();
  hdr.type = read_enum<ColumnType>(in);
  hdr.props = read_enum<ColumnProperty>(in);
  return hdr;
}

bool is_encrypted(const column_header& hdr) noexcept {
  return ColumnProperty::kEncrypt == (hdr.props & ColumnProperty::kEncrypt);
}

void write_bitmap_index(index_output& out,
                        std::span<const sparse_bitmap_writer::block> blocks) {
  const uint32_t count = static_cast<uint32_t>(blocks.size());

  if (count > 2) {
    out.write_int(count);
    for (auto& block : blocks) {
      out.write_int(block.index);
      out.write_int(block.offset);
    }
  } else {
    out.write_int(0);
  }
}

column_index read_bitmap_index(index_input& in) {
  const uint32_t count = in.read_int();

  if (count > std::numeric_limits<uint16_t>::max()) {
    throw index_error("Invalid number of blocks in column index");
  }

  if (count > 2) {
    column_index blocks(count);

    in.read_bytes(reinterpret_cast<byte_type*>(blocks.data()),
                  count * sizeof(sparse_bitmap_writer::block));

    if constexpr (!is_big_endian()) {
      for (auto& block : blocks) {
        block.index = numeric_utils::ntoh32(block.index);
        block.offset = numeric_utils::ntoh32(block.offset);
      }
    }

    return blocks;
  }

  return {};
}

void write_blocks_sparse(index_output& out,
                         std::span<const column::column_block> blocks) {
  // FIXME optimize
  for (auto& block : blocks) {
    out.write_long(block.addr);
    out.write_long(block.avg);
    out.write_byte(static_cast<byte_type>(block.bits));
    out.write_long(block.data);
    out.write_long(block.last_size);
  }
}

void write_blocks_dense(index_output& out,
                        std::span<const column::column_block> blocks) {
  // FIXME optimize
  for (auto& block : blocks) {
    out.write_long(block.data);
  }
}

// Iterator over a specified contiguous range of documents
template<typename PayloadReader>
class range_column_iterator : public resettable_doc_iterator,
                              private PayloadReader {
 private:
  using payload_reader = PayloadReader;

  // FIXME(gnusi):
  //  * don't expose payload for noop_value_reader?
  //  * don't expose prev_doc if not requested?
  using attributes = std::tuple<document, cost, score, prev_doc, payload>;

 public:
  template<typename... Args>
  range_column_iterator(const column_header& header, bool track_prev,
                        Args&&... args)
    : payload_reader{std::forward<Args>(args)...},
      min_base_{header.min},
      min_doc_{min_base_},
      max_doc_{min_base_ + header.docs_count - 1} {
    IRS_ASSERT(min_doc_ <= max_doc_);
    IRS_ASSERT(!doc_limits::eof(max_doc_));
    std::get<cost>(attrs_).reset(header.docs_count);
    if (track_prev) {
      std::get<prev_doc>(attrs_).reset(
        [](const void* ctx) noexcept {
          auto* self = static_cast<const range_column_iterator*>(ctx);
          const auto value = self->value();
          const auto max_doc = self->max_doc_;

          if (IRS_LIKELY(self->min_base_ < value && value <= max_doc)) {
            return value - 1;
          }

          if (value > max_doc) {
            return max_doc;
          }

          return doc_limits::invalid();
        },
        this);
    }
  }

  attribute* get_mutable(irs::type_info::type_id type) noexcept final {
    return irs::get_mutable(attrs_, type);
  }

  doc_id_t value() const noexcept final {
    return std::get<document>(attrs_).value;
  }

  doc_id_t seek(doc_id_t doc) final {
    if (IRS_LIKELY(min_doc_ <= doc && doc <= max_doc_)) {
      std::get<document>(attrs_).value = doc;
      min_doc_ = doc + 1;
      std::get<payload>(attrs_).value = this->payload(doc - min_base_);
      return doc;
    }

    if (!doc_limits::valid(value())) {
      std::get<document>(attrs_).value = min_doc_++;
      std::get<payload>(attrs_).value = this->payload(value() - min_base_);
      return value();
    }

    if (value() < doc) {
      max_doc_ = doc_limits::invalid();
      min_doc_ = doc_limits::eof();
      std::get<document>(attrs_).value = doc_limits::eof();
      std::get<payload>(attrs_).value = {};
      return doc_limits::eof();
    }

    return value();
  }

  bool next() final {
    if (min_doc_ <= max_doc_) {
      std::get<document>(attrs_).value = min_doc_++;
      std::get<payload>(attrs_).value = this->payload(value() - min_base_);
      return true;
    }

    std::get<document>(attrs_).value = doc_limits::eof();
    std::get<payload>(attrs_).value = {};
    return false;
  }

  void reset() noexcept final {
    min_doc_ = min_base_;
    max_doc_ =
      min_doc_ + static_cast<doc_id_t>(std::get<cost>(attrs_).estimate() - 1);
    std::get<document>(attrs_).value = doc_limits::invalid();
  }

 private:
  doc_id_t min_base_;
  doc_id_t min_doc_;
  doc_id_t max_doc_;
  attributes attrs_;
};

// Iterator over a specified bitmap of documents
template<typename PayloadReader>
class bitmap_column_iterator : public resettable_doc_iterator,
                               private PayloadReader {
 private:
  using payload_reader = PayloadReader;

  using attributes =
    std::tuple<attribute_ptr<document>, cost, attribute_ptr<score>,
               attribute_ptr<prev_doc>, payload>;

 public:
  template<typename... Args>
  bitmap_column_iterator(index_input::ptr&& bitmap_in,
                         const sparse_bitmap_iterator::options& opts,
                         cost::cost_t cost, Args&&... args)
    : payload_reader{std::forward<Args>(args)...},
      bitmap_{std::move(bitmap_in), opts, cost} {
    std::get<irs::cost>(attrs_).reset(cost);
    std::get<attribute_ptr<document>>(attrs_) =
      irs::get_mutable<document>(&bitmap_);
    std::get<attribute_ptr<score>>(attrs_) = irs::get_mutable<score>(&bitmap_);
    std::get<attribute_ptr<prev_doc>>(attrs_) =
      irs::get_mutable<prev_doc>(&bitmap_);
  }

  attribute* get_mutable(irs::type_info::type_id type) noexcept final {
    return irs::get_mutable(attrs_, type);
  }

  doc_id_t value() const noexcept final {
    return std::get<attribute_ptr<document>>(attrs_).ptr->value;
  }

  doc_id_t seek(doc_id_t doc) final {
    IRS_ASSERT(doc_limits::valid(doc) || doc_limits::valid(value()));
    doc = bitmap_.seek(doc);

    if (!doc_limits::eof(doc)) {
      std::get<payload>(attrs_).value = this->payload(bitmap_.index());
      return doc;
    }

    std::get<payload>(attrs_).value = {};
    return doc_limits::eof();
  }

  bool next() final {
    if (bitmap_.next()) {
      std::get<payload>(attrs_).value = this->payload(bitmap_.index());
      return true;
    }

    std::get<payload>(attrs_).value = {};
    return false;
  }

  void reset() final { bitmap_.reset(); }

 private:
  sparse_bitmap_iterator bitmap_;
  attributes attrs_;
};

class column_base : public column_reader, private util::noncopyable {
 public:
  column_base(std::optional<std::string>&& name, IResourceManager& rm_cache,
              bstring&& payload, column_header&& hdr, column_index&& index,
              const index_input& stream, encryption::stream* cipher)
    : resource_manager_cached_{rm_cache},
      stream_{&stream},
      cipher_{cipher},
      hdr_{std::move(hdr)},
      index_{std::move(index)},
      payload_{std::move(payload)},
      name_{std::move(name)} {
    IRS_ASSERT(!is_encrypted(hdr_) || cipher_);
  }

  ~column_base() override {
<<<<<<< HEAD
    // TODO(MBkkt) Maybe move to the derived classes?
    // This allows to batch Decrease call
    if (const auto released = column_data_.size(); released != 0) {
      column_data_ = {};  // force memory release
      resource_manager_cached_.Decrease(released);
=======
    if (!column_data_.empty()) {
      auto released = static_cast<int64_t>(column_data_.size());
      // force memory release
      column_data_ = {};
      resource_manager_cached_.DecreaseChecked(released);
>>>>>>> 72971ee6
    }
  }

  std::string_view name() const final {
    return name_.has_value() ? name_.value() : std::string_view{};
  }

  field_id id() const noexcept final { return hdr_.id; }

  bytes_view payload() const final { return payload_; }

  doc_id_t size() const noexcept final { return hdr_.docs_count; }

  const column_header& header() const noexcept { return hdr_; }

  bool track_prev_doc(ColumnHint hint) const noexcept {
    return ColumnHint::kPrevDoc == (hint & ColumnHint::kPrevDoc);
  }

  sparse_bitmap_iterator::options bitmap_iterator_options(
    ColumnHint hint) const noexcept {
    return {.version = ToSparseBitmapVersion(header().props),
            .track_prev_doc = track_prev_doc(hint),
            .use_block_index = true,
            .blocks = index_};
  }

  const index_input& stream() const noexcept {
    IRS_ASSERT(stream_);
    return *stream_;
  }

  virtual void make_buffered(index_input&,
                             std::span<memory::managed_ptr<column_reader>>) {}

 protected:
  template<typename Factory>
  doc_iterator::ptr make_iterator(Factory&& f, ColumnHint hint) const;

  column_header& mutable_header() { return hdr_; }
  void reset_stream(const index_input* stream) { stream_ = stream; }
  bool allocate_buffered_memory(size_t size, size_t mappings) {
<<<<<<< HEAD
    IRS_ASSERT(size != 0);
=======
>>>>>>> 72971ee6
    if (!resource_manager_cached_.Increase(size + mappings)) {
      auto column_name = name();
      if (irs::IsNull(column_name)) {
        column_name = "<anonymous>";
      }
      IRS_LOG_WARN(absl::StrCat(
        "Failed to allocate memory for buffered column id ", header().id,
        " name: ", column_name, " of size ", size + mappings));
      return false;
    }
    // should be only one alllocation
    IRS_ASSERT(column_data_.empty());
    column_data_.resize(size);
    return true;
  }

  size_t calculate_bitmap_size(size_t file_len,
                               std::span<memory::managed_ptr<column_reader>>
                                 next_sorted_columns) const noexcept {
    if (!header().docs_index) {
      return 0;
    }
    for (const auto& c : next_sorted_columns) {
      auto column = static_cast<column_base*>(c.get());
      IRS_ASSERT(column != nullptr);
      if (column->header().docs_index) {
        file_len = column->header().docs_index;
        break;
      }
    }
    IRS_ASSERT(header().docs_index < file_len);
    return file_len - header().docs_index;
  }

  void store_bitmap_index(size_t bitmap_size, size_t buffer_offset,
                          remapped_bytes_view_input::mapping* mapping,
                          column_header& hdr, index_input& in) {
    IRS_ASSERT(bitmap_size);
    IRS_ASSERT(hdr.docs_index);
    in.read_bytes(hdr.docs_index, column_data_.data() + buffer_offset,
                  bitmap_size);
    IRS_ASSERT(mapping || !is_encrypted(hdr));
    if (is_encrypted(hdr) && mapping) {
      mapping->emplace_back(hdr.docs_index, buffer_offset);
    } else {
      hdr.docs_index = buffer_offset;
    }
  }

<<<<<<< HEAD
  // TODO(MBkkt) remove unnecessary memset to zero!
=======
>>>>>>> 72971ee6
  std::vector<byte_type> column_data_;
  index_input::ptr buffered_input_;
  IResourceManager& resource_manager_cached_;

 private:
  template<typename ValueReader>
  doc_iterator::ptr make_iterator(ValueReader&& f, index_input::ptr&& in,
                                  ColumnHint hint) const;

  const index_input* stream_;
  encryption::stream* cipher_;
  column_header hdr_;
  column_index index_;
  bstring payload_;
  std::optional<std::string> name_;
};

template<typename ValueReader>
doc_iterator::ptr column_base::make_iterator(ValueReader&& rdr,
                                             index_input::ptr&& index_in,
                                             ColumnHint hint) const {
  if (!index_in) {
    using iterator_type = range_column_iterator<ValueReader>;

    return memory::make_managed<iterator_type>(header(), track_prev_doc(hint),
                                               std::move(rdr));
  } else {
    index_in->seek(header().docs_index);

    using iterator_type = bitmap_column_iterator<ValueReader>;

    return memory::make_managed<iterator_type>(
      std::move(index_in), bitmap_iterator_options(hint), header().docs_count,
      std::move(rdr));
  }
}

template<typename Factory>
doc_iterator::ptr column_base::make_iterator(Factory&& f,
                                             ColumnHint hint) const {
  IRS_ASSERT(header().docs_count);

  index_input::ptr value_in = stream().reopen();

  if (!value_in) {
    // implementation returned wrong pointer
    IRS_LOG_ERROR("Failed to reopen input");

    throw io_error{"failed to reopen input"};
  }

  index_input::ptr index_in = nullptr;

  if (0 != header().docs_index) {
    index_in = value_in->dup();

    if (!index_in) {
      // implementation returned wrong pointer
      IRS_LOG_ERROR("Failed to duplicate input");

      throw io_error{"failed to duplicate input"};
    }
  }

  if (is_encrypted(header())) {
    IRS_ASSERT(cipher_);
    return make_iterator(f(std::move(value_in), *cipher_), std::move(index_in),
                         hint);
  } else {
    const byte_type* data =
      value_in->read_buffer(0, value_in->length(), BufferHint::PERSISTENT);

    if (data) {
      // direct buffer access
      return make_iterator(f(data), std::move(index_in), hint);
    }

    return make_iterator(f(std::move(value_in)), std::move(index_in), hint);
  }
}

struct noop_value_reader {
  constexpr bytes_view payload(doc_id_t) const noexcept { return {}; }
};

class value_direct_reader {
 protected:
  explicit value_direct_reader(const byte_type* data) noexcept : data_{data} {
    IRS_ASSERT(data);
  }

  bytes_view value(uint64_t offset, size_t length) noexcept {
    return {data_ + offset, length};
  }

  const byte_type* data_;
};

template<bool Resize>
class value_reader {
 protected:
  value_reader(index_input::ptr data_in, size_t size)
    : buf_(size, 0), data_in_{std::move(data_in)} {}

  bytes_view value(uint64_t offset, size_t length) {
    if constexpr (Resize) {
      buf_.resize(length);
    }

    auto* buf = buf_.data();

    [[maybe_unused]] const size_t read =
      data_in_->read_bytes(offset, buf, length);
    IRS_ASSERT(read == length);

    return {buf, length};
  }

  bstring buf_;
  index_input::ptr data_in_;
};

template<bool Resize>
class encrypted_value_reader {
 protected:
  encrypted_value_reader(index_input::ptr&& data_in, encryption::stream* cipher,
                         size_t size)
    : buf_(size, 0), data_in_{std::move(data_in)}, cipher_{cipher} {}

  bytes_view value(uint64_t offset, size_t length) {
    if constexpr (Resize) {
      buf_.resize(length);
    }

    auto* buf = buf_.data();

    [[maybe_unused]] const size_t read =
      data_in_->read_bytes(offset, buf, length);
    IRS_ASSERT(read == length);

    [[maybe_unused]] const bool ok = cipher_->decrypt(offset, buf, length);
    IRS_ASSERT(ok);

    return {buf, length};
  }

  bstring buf_;
  index_input::ptr data_in_;
  encryption::stream* cipher_;
};

doc_iterator::ptr make_mask_iterator(const column_base& column,
                                     ColumnHint hint) {
  const auto& header = column.header();

  if (0 == header.docs_count) {
    // only mask column can be empty
    return doc_iterator::empty();
  }

  if (0 == header.docs_index) {
    return memory::make_managed<range_column_iterator<noop_value_reader>>(
      header, column.track_prev_doc(hint));
  }

  auto dup = column.stream().reopen();

  if (!dup) {
    // implementation returned wrong pointer
    IRS_LOG_ERROR("Failed to reopen input");

    throw io_error{"failed to reopen input"};
  }

  dup->seek(header.docs_index);

  return memory::make_managed<sparse_bitmap_iterator>(
    std::move(dup), column.bitmap_iterator_options(hint), header.docs_count);
}

struct mask_column : public column_base {
  static column_ptr read(std::optional<std::string>&& name,
                         IResourceManager& rm_r, IResourceManager& rm_c,
                         bstring&& payload, column_header&& hdr,
                         column_index&& index, index_input& /*index_in*/,
                         const index_input& data_in,
                         compression::decompressor::ptr&& /*inflater*/,
                         encryption::stream* cipher) {
    return memory::make_tracked_managed<column_reader, mask_column>(
      rm_r, std::move(name), rm_c, std::move(payload), std::move(hdr),
      std::move(index), data_in, cipher);
  }

  mask_column(std::optional<std::string>&& name, IResourceManager& rm_c,
              bstring&& payload, column_header&& hdr, column_index&& index,
              const index_input& data_in, encryption::stream* cipher)
    : column_base{std::move(name),
                  rm_c,
                  std::move(payload),
                  std::move(hdr),
                  std::move(index),
                  data_in,
                  cipher} {
    IRS_ASSERT(ColumnType::kMask == header().type);
  }

  doc_iterator::ptr iterator(ColumnHint hint) const final;
};

doc_iterator::ptr mask_column::iterator(ColumnHint hint) const {
  return make_mask_iterator(*this, hint);
}

class dense_fixed_length_column : public column_base {
 public:
  static column_ptr read(std::optional<std::string>&& name,
                         IResourceManager& rm_r, IResourceManager& rm_c,
                         bstring&& payload, column_header&& hdr,
                         column_index&& index, index_input& index_in,
                         const index_input& data_in,
                         compression::decompressor::ptr&& inflater,
                         encryption::stream* cipher);

  dense_fixed_length_column(std::optional<std::string>&& name,
                            IResourceManager& rm_c, bstring&& payload,
                            column_header&& hdr, column_index&& index,
                            const index_input& data_in,
                            compression::decompressor::ptr&& inflater,
                            encryption::stream* cipher, uint64_t data,
                            uint64_t len)
    : column_base{std::move(name),
                  rm_c,
                  std::move(payload),
                  std::move(hdr),
                  std::move(index),
                  data_in,
                  cipher},
      inflater_{std::move(inflater)},
      data_{data},
      len_{len} {
    IRS_ASSERT(header().docs_count);
    IRS_ASSERT(ColumnType::kDenseFixed == header().type);
  }

  ~dense_fixed_length_column() override {
    if (is_encrypted(header()) && !column_data_.empty()) {
<<<<<<< HEAD
      buffered_input_.reset();  // force memory release
=======
      // account approximated number of mappings
      // We don not want to store actual number to not increase column size
      buffered_input_.reset();
>>>>>>> 72971ee6
      resource_manager_cached_.Decrease(
        sizeof(remapped_bytes_view_input::mapping_value) * 2);
    }
  }

  doc_iterator::ptr iterator(ColumnHint hint) const final;

  void make_buffered(
    index_input& in,
    std::span<memory::managed_ptr<column_reader>> next_sorted_columns) final {
    auto& hdr = mutable_header();
    const auto data_size = len_ * hdr.docs_count;
    const auto bitmap_size =
      calculate_bitmap_size(in.length(), next_sorted_columns);
    const auto total_size = data_size + bitmap_size;
    size_t mapping_size{0};
<<<<<<< HEAD
    const bool encrypted = is_encrypted(hdr);
    if (encrypted) {
      // We don't want to store actual number to not increase column size,
      // so it's approximated number of mappings
=======
    if (is_encrypted(hdr)) {
      // account approximated number of mappings
      // We don not want to store actual number to not increase column size
>>>>>>> 72971ee6
      mapping_size = sizeof(remapped_bytes_view_input::mapping_value) * 2;
    }
    if (!allocate_buffered_memory(total_size, mapping_size)) {
      return;
    }
    in.read_bytes(data_, column_data_.data(), data_size);
    remapped_bytes_view_input::mapping mapping;
    if (bitmap_size) {
      store_bitmap_index(bitmap_size, data_size, &mapping, hdr, in);
    }
    if (encrypted) {
      mapping.emplace_back(data_, 0);
      buffered_input_ = std::make_unique<remapped_bytes_view_input>(
        bytes_view{column_data_.data(), column_data_.size()},
        std::move(mapping));
    } else {
      buffered_input_ = std::make_unique<bytes_view_input>(
        bytes_view{column_data_.data(), column_data_.size()});
      data_ = 0;
    }
    reset_stream(buffered_input_.get());
  }

 private:
  template<typename ValueReader>
  class payload_reader : private ValueReader {
   public:
    template<typename... Args>
    payload_reader(uint64_t data, uint64_t len, Args&&... args)
      : ValueReader{std::forward<Args>(args)...}, data_{data}, len_{len} {}

    bytes_view payload(doc_id_t i) {
      const auto offset = data_ + len_ * i;

      return ValueReader::value(offset, len_);
    }

   private:
    uint64_t data_;  // where data starts
    uint64_t len_;   // data entry length
  };

  compression::decompressor::ptr inflater_;
  uint64_t data_;
  uint64_t len_;
};

column_ptr dense_fixed_length_column::read(
  std::optional<std::string>&& name, IResourceManager& rm_r,
  IResourceManager& rm_c, bstring&& payload, column_header&& hdr,
  column_index&& index, index_input& index_in, const index_input& data_in,
  compression::decompressor::ptr&& inflater, encryption::stream* cipher) {
  const uint64_t len = index_in.read_long();
  const uint64_t data = index_in.read_long();
  return memory::make_tracked_managed<column_reader, dense_fixed_length_column>(
    rm_r, std::move(name), rm_c, std::move(payload), std::move(hdr),
    std::move(index), data_in, std::move(inflater), cipher, data, len);
}

doc_iterator::ptr dense_fixed_length_column::iterator(ColumnHint hint) const {
  if (ColumnHint::kMask == (ColumnHint::kMask & hint)) {
    return make_mask_iterator(*this, hint);
  }

  struct factory {
    payload_reader<encrypted_value_reader<false>> operator()(
      index_input::ptr&& stream, encryption::stream& cipher) const {
      return {ctx->data_, ctx->len_, std::move(stream), &cipher, ctx->data_};
    };

    payload_reader<value_reader<false>> operator()(
      index_input::ptr&& stream) const {
      return {ctx->data_, ctx->len_, std::move(stream), ctx->data_};
    }

    payload_reader<value_direct_reader> operator()(
      const byte_type* data) const {
      return {ctx->data_, ctx->len_, data};
    }

    const dense_fixed_length_column* ctx;
  };

  return make_iterator(factory{this}, hint);
}

class fixed_length_column : public column_base {
 public:
  using Blocks = std::vector<uint64_t, ManagedTypedAllocator<uint64_t>>;

  static column_ptr read(std::optional<std::string>&& name,
                         IResourceManager& rm_r, IResourceManager& rm_c,
                         bstring&& payload, column_header&& hdr,
                         column_index&& index, index_input& index_in,
                         const index_input& data_in,
                         compression::decompressor::ptr&& inflater,
                         encryption::stream* cipher) {
    const uint64_t len = index_in.read_long();
    auto blocks = read_blocks_dense(hdr, index_in, rm_r);
    return memory::make_tracked_managed<column_reader, fixed_length_column>(
      rm_r, std::move(name), rm_c, std::move(payload), std::move(hdr),
      std::move(index), data_in, std::move(inflater), cipher, std::move(blocks),
      len);
  }

  fixed_length_column(std::optional<std::string>&& name,
                      IResourceManager& resource_manager_cache,
                      bstring&& payload, column_header&& hdr,
                      column_index&& index, const index_input& data_in,
                      compression::decompressor::ptr&& inflater,
                      encryption::stream* cipher, Blocks&& blocks, uint64_t len)
    : column_base{std::move(name), resource_manager_cache, std::move(payload),
                  std::move(hdr),  std::move(index),       data_in,
                  cipher},
      blocks_{blocks},
      inflater_{std::move(inflater)},
      len_{len} {
    IRS_ASSERT(header().docs_count);
    IRS_ASSERT(ColumnType::kFixed == header().type);
  }

  ~fixed_length_column() override {
    if (is_encrypted(header()) && !column_data_.empty()) {
<<<<<<< HEAD
      buffered_input_.reset();  // force memory release
=======
      buffered_input_.reset();
>>>>>>> 72971ee6
      resource_manager_cached_.Decrease(
        sizeof(remapped_bytes_view_input::mapping_value) * blocks_.size());
    }
  }

  doc_iterator::ptr iterator(ColumnHint hint) const final;

  void make_buffered(
    index_input& in,
    std::span<memory::managed_ptr<column_reader>> next_sorted_columns) final {
    auto& hdr = mutable_header();
    if (!is_encrypted(hdr)) {
      if (make_buffered_data<false>(len_, hdr, in, blocks_, column_data_,
                                    next_sorted_columns, nullptr)) {
        buffered_input_ = std::make_unique<bytes_view_input>(
          bytes_view{column_data_.data(), column_data_.size()});
      }
    } else {
      remapped_bytes_view_input::mapping mapping;
      if (make_buffered_data<true>(len_, hdr, in, blocks_, column_data_,
                                   next_sorted_columns, &mapping)) {
        buffered_input_ = std::make_unique<remapped_bytes_view_input>(
          bytes_view{column_data_.data(), column_data_.size()},
          std::move(mapping));
      }
    }
    if (buffered_input_) {
      reset_stream(buffered_input_.get());
    }
  }

 private:
  using column_block = uint64_t;

  template<typename ValueReader>
  class payload_reader : private ValueReader {
   public:
    template<typename... Args>
    payload_reader(const column_block* blocks, uint64_t len, Args&&... args)
      : ValueReader{std::forward<Args>(args)...}, blocks_{blocks}, len_{len} {}

    bytes_view payload(doc_id_t i) {
      const auto block_idx = i / column::kBlockSize;
      const auto value_idx = i % column::kBlockSize;

      const auto offset = blocks_[block_idx] + len_ * value_idx;

      return ValueReader::value(offset, len_);
    }

   private:
    const column_block* blocks_;
    uint64_t len_;
  };

  template<bool encrypted>
  bool make_buffered_data(
    uint64_t len, column_header& hdr, index_input& in, Blocks& blocks,
    std::vector<byte_type>& column_data,
    std::span<memory::managed_ptr<column_reader>> next_sorted_columns,
    remapped_bytes_view_input::mapping* mapping) {
    IRS_ASSERT(!blocks.empty());
    const auto last_block_full = hdr.docs_count % column::kBlockSize == 0;
    auto last_offset = blocks.back();
    std::vector<std::tuple<size_t, size_t, size_t>> blocks_offsets;
    size_t blocks_data_size{0};
    size_t block_index{0};
    blocks_offsets.reserve(blocks.size());
    size_t mapping_size{0};
    if constexpr (encrypted) {
<<<<<<< HEAD
      // We don't want to store actual number to not increase column size,
      // so it's approximated number of mappings
=======
>>>>>>> 72971ee6
      mapping_size =
        sizeof(remapped_bytes_view_input::mapping_value) * blocks.size();
    }
    for (auto& block : blocks) {
      size_t length = (block != last_offset || last_block_full)
                        ? column::kBlockSize
                        : hdr.docs_count % column::kBlockSize;
      length = length * len;
      blocks_offsets.emplace_back(block_index++, blocks_data_size, length);
      blocks_data_size += length;
    }
    const auto bitmap_index_size =
      calculate_bitmap_size(in.length(), next_sorted_columns);
    if (!allocate_buffered_memory(bitmap_index_size + blocks_data_size,
                                  mapping_size)) {
      return false;
    }
    std::sort(blocks_offsets.begin(), blocks_offsets.end(),
              [&blocks](const auto& lhs, const auto& rhs) {
                return blocks[std::get<0>(lhs)] < blocks[std::get<0>(rhs)];
              });
    for (const auto& offset : blocks_offsets) {
      auto& block = blocks[std::get<0>(offset)];
      in.read_bytes(block, column_data.data() + std::get<1>(offset),
                    std::get<2>(offset));
      if constexpr (encrypted) {
        IRS_ASSERT(mapping);
        mapping->emplace_back(block, std::get<1>(offset));
      } else {
        block = std::get<1>(offset);
      }
    }
    if (bitmap_index_size) {
      store_bitmap_index(bitmap_index_size, blocks_data_size, mapping, hdr, in);
    }
    return true;
  }

  static Blocks read_blocks_dense(const column_header& hdr, index_input& in,
                                  IResourceManager& resource_manager) {
    const auto blocks_count =
      math::div_ceil32(hdr.docs_count, column::kBlockSize);
    Blocks blocks(blocks_count, {resource_manager});

    in.read_bytes(reinterpret_cast<byte_type*>(blocks.data()),
                  sizeof(uint64_t) * blocks.size());

    if constexpr (!is_big_endian()) {
      // FIXME simd?
      for (auto& block : blocks) {
        block = numeric_utils::ntoh64(block);
      }
    }

    return blocks;
  }

  Blocks blocks_;
  compression::decompressor::ptr inflater_;
  uint64_t len_;
};

doc_iterator::ptr fixed_length_column::iterator(ColumnHint hint) const {
  if (ColumnHint::kMask == (ColumnHint::kMask & hint)) {
    return make_mask_iterator(*this, hint);
  }

  struct factory {
    payload_reader<encrypted_value_reader<false>> operator()(
      index_input::ptr&& stream, encryption::stream& cipher) const {
      return {ctx->blocks_.data(), ctx->len_, std::move(stream), &cipher,
              ctx->len_};
    };

    payload_reader<value_reader<false>> operator()(
      index_input::ptr&& stream) const {
      return {ctx->blocks_.data(), ctx->len_, std::move(stream), ctx->len_};
    }

    payload_reader<value_direct_reader> operator()(
      const byte_type* data) const {
      return {ctx->blocks_.data(), ctx->len_, data};
    }

    const fixed_length_column* ctx;
  };

  return make_iterator(factory{this}, hint);
}

class sparse_column : public column_base {
 public:
  struct column_block : column::column_block {
    doc_id_t last;
  };

  static column_ptr read(std::optional<std::string>&& name,
                         IResourceManager& rm_r, IResourceManager& rm_c,
                         bstring&& payload, column_header&& hdr,
                         column_index&& index, index_input& index_in,
                         const index_input& data_in,
                         compression::decompressor::ptr&& inflater,
                         encryption::stream* cipher) {
    auto blocks = read_blocks_sparse(hdr, index_in, rm_r);
    return memory::make_tracked_managed<column_reader, sparse_column>(
      rm_r, std::move(name), rm_c, std::move(payload), std::move(hdr),
      std::move(index), data_in, std::move(inflater), cipher,
      std::move(blocks));
  }

  sparse_column(
    std::optional<std::string>&& name, IResourceManager& resource_manager,
    bstring&& payload, column_header&& hdr, column_index&& index,
    const index_input& data_in, compression::decompressor::ptr&& inflater,
    encryption::stream* cipher,
    std::vector<column_block, ManagedTypedAllocator<column_block>>&& blocks)
    : column_base{std::move(name), resource_manager, std::move(payload),
                  std::move(hdr),  std::move(index), data_in,
                  cipher},
      blocks_{std::move(blocks)},
      inflater_{std::move(inflater)} {
    IRS_ASSERT(header().docs_count);
    IRS_ASSERT(ColumnType::kSparse == header().type);
  }

  ~sparse_column() override {
    if (is_encrypted(header()) && !column_data_.empty()) {
<<<<<<< HEAD
      buffered_input_.reset();  // force memory release
=======
      buffered_input_.reset();
>>>>>>> 72971ee6
      resource_manager_cached_.Decrease(
        sizeof(remapped_bytes_view_input::mapping_value) * blocks_.size() * 2);
    }
  }

  doc_iterator::ptr iterator(ColumnHint hint) const final;

  void make_buffered(
    index_input& in,
    std::span<memory::managed_ptr<column_reader>> next_sorted_columns) final {
    auto& hdr = mutable_header();
    if (!is_encrypted(hdr)) {
      if (make_buffered_data<false>(hdr, in, blocks_, column_data_,
                                    next_sorted_columns, nullptr)) {
        buffered_input_ = std::make_unique<bytes_view_input>(
          bytes_view{column_data_.data(), column_data_.size()});
      }
    } else {
      remapped_bytes_view_input::mapping mapping;
      if (make_buffered_data<true>(hdr, in, blocks_, column_data_,
                                   next_sorted_columns, &mapping)) {
        buffered_input_ = std::make_unique<remapped_bytes_view_input>(
          bytes_view{column_data_.data(), column_data_.size()},
          std::move(mapping));
      }
    }
    if (buffered_input_) {
      reset_stream(buffered_input_.get());
    }
  }

 private:
  static std::vector<column_block, ManagedTypedAllocator<column_block>>
  read_blocks_sparse(const column_header& hdr, index_input& in,
                     IResourceManager& resource_manager);

  template<typename ValueReader>
  class payload_reader : private ValueReader {
   public:
    template<typename... Args>
    payload_reader(const column_block* blocks, Args&&... args)
      : ValueReader{std::forward<Args>(args)...}, blocks_{blocks} {}

    bytes_view payload(doc_id_t i);

   private:
    const column_block* blocks_;
  };

  template<bool encrypted>
  bool make_buffered_data(
    column_header& hdr, index_input& in,
    std::vector<column_block, ManagedTypedAllocator<column_block>>& blocks,
    std::vector<byte_type>& column_data,
    std::span<memory::managed_ptr<column_reader>> next_sorted_columns,
    remapped_bytes_view_input::mapping* mapping) {
    // idx adr/block offset length source
    std::vector<std::tuple<size_t, bool, size_t, size_t, size_t>> chunks;
    size_t chunks_size{0};
    size_t block_idx{0};
    std::vector<byte_type> addr_buffer;
    chunks.reserve(blocks.size());  // minimum, we may even need more chunks
    size_t mapping_size{0};
    if constexpr (encrypted) {
<<<<<<< HEAD
      // We don't want to store actual number to not increase column size,
      // so it's approximated number of mappings
=======
      // account approximated number of mappings
      // We don not want to store actual number to not increase column size
>>>>>>> 72971ee6
      mapping_size =
        sizeof(remapped_bytes_view_input::mapping_value) * blocks.size() * 2;
    }
    for (auto& block : blocks) {
      size_t length{0};
      if (bitpack::ALL_EQUAL == block.bits) {
        length = block.avg * block.last;
        length += block.last_size;
      } else {
        // addr table size
        const size_t addr_length = packed::bytes_required_64(
          math::ceil64((block.last + 1), packed::BLOCK_SIZE_64), block.bits);
        chunks.emplace_back(block_idx, true, chunks_size, addr_length,
                            block.addr);
        chunks_size += addr_length;
        // block data size is calculated as end of the data for the last
        // document in block
        const size_t block_size = block.bits * sizeof(uint64_t);
        const auto value_index = block.last % packed::BLOCK_SIZE_64;
        addr_buffer.resize(block_size);
        in.read_bytes(block.addr + addr_length - block_size, addr_buffer.data(),
                      block_size);
        const uint64_t start_delta = zig_zag_decode64(packed::fastpack_at(
          reinterpret_cast<const uint64_t*>(addr_buffer.data()), value_index,
          block.bits));
        const uint64_t start = block.avg * block.last + start_delta;

        length = block.last_size + start;
      }
      // ALL_EQUAL could also be an empty block but still need this chunk to
      // properly calculate offsets
      IRS_ASSERT(length || bitpack::ALL_EQUAL == block.bits);
      chunks.emplace_back(block_idx++, false, chunks_size, length, block.data);
      chunks_size += length;
    }
    const auto bitmap_size =
      calculate_bitmap_size(in.length(), next_sorted_columns);
    if (!allocate_buffered_memory(bitmap_size + chunks_size, mapping_size)) {
      return false;
    }

    std::sort(chunks.begin(), chunks.end(),
              [](const auto& lhs, const auto& rhs) {
                return std::get<4>(lhs) < std::get<4>(rhs);
              });

    for (const auto& chunk : chunks) {
      auto& block = blocks[std::get<0>(chunk)];
      if (bitpack::ALL_EQUAL == block.bits || !std::get<1>(chunk)) {
        IRS_ASSERT(block.data == std::get<4>(chunk));
        in.read_bytes(block.data, column_data.data() + std::get<2>(chunk),
                      std::get<3>(chunk));
        if constexpr (encrypted) {
          IRS_ASSERT(mapping);
          mapping->emplace_back(block.data, std::get<2>(chunk));
        } else {
          block.data = std::get<2>(chunk);
          if (bitpack::ALL_EQUAL == block.bits) {
            block.addr = std::get<2>(chunk);
          }
        }
      } else {
        IRS_ASSERT(std::get<1>(chunk));
        IRS_ASSERT(block.addr == std::get<4>(chunk));
        in.read_bytes(block.addr, column_data.data() + std::get<2>(chunk),
                      std::get<3>(chunk));
        if constexpr (encrypted) {
          IRS_ASSERT(mapping);
          mapping->emplace_back(block.addr, std::get<2>(chunk));
        } else {
          block.addr = std::get<2>(chunk);
        }
      }
    }
    if (bitmap_size) {
      store_bitmap_index(bitmap_size, chunks_size, mapping, hdr, in);
    }
    return true;
  }

  std::vector<column_block, ManagedTypedAllocator<column_block>> blocks_;
  compression::decompressor::ptr inflater_;
};

template<typename ValueReader>
bytes_view sparse_column::payload_reader<ValueReader>::payload(doc_id_t i) {
  const auto& block = blocks_[i / column::kBlockSize];
  const size_t index = i % column::kBlockSize;

  if (bitpack::ALL_EQUAL == block.bits) {
    const size_t addr = block.data + block.avg * index;

    size_t length = block.avg;
    if (IRS_UNLIKELY(block.last == index)) {
      length = block.last_size;
    }

    return ValueReader::value(addr, length);
  }

  const size_t block_size = block.bits * sizeof(uint64_t);
  const size_t block_index = index / packed::BLOCK_SIZE_64;
  size_t value_index = index % packed::BLOCK_SIZE_64;

  const size_t addr_offset = block.addr + block_index * block_size;

  const byte_type* addr_buf;
  if constexpr (std::is_same_v<ValueReader, value_direct_reader>) {
    addr_buf = this->data_ + addr_offset;
  } else {
    this->buf_.resize(block_size);
    this->data_in_->read_bytes(addr_offset, this->buf_.data(), block_size);
    addr_buf = this->buf_.c_str();
  }
  const uint64_t start_delta = zig_zag_decode64(packed::fastpack_at(
    reinterpret_cast<const uint64_t*>(addr_buf), value_index, block.bits));
  const uint64_t start = block.avg * index + start_delta;

  size_t length = block.last_size;
  if (IRS_LIKELY(block.last != index)) {
    if (IRS_UNLIKELY(++value_index == 64)) {
      value_index = 0;

      if constexpr (std::is_same_v<ValueReader, value_direct_reader>) {
        addr_buf += block_size;
      } else {
        this->buf_.resize(block_size);
        this->data_in_->read_bytes(this->buf_.data(), block_size);
        addr_buf = this->buf_.c_str();
      }
    }

    const uint64_t end_delta = zig_zag_decode64(packed::fastpack_at(
      reinterpret_cast<const uint64_t*>(addr_buf), value_index, block.bits));
    length = end_delta - start_delta + block.avg;
  }

  const auto offset = block.data + start;

  return ValueReader::value(offset, length);
}

std::vector<sparse_column::column_block,
            ManagedTypedAllocator<sparse_column::column_block>>
sparse_column::read_blocks_sparse(const column_header& hdr, index_input& in,
                                  IResourceManager& resource_manager) {
  const auto blocks_count =
    math::div_ceil32(hdr.docs_count, column::kBlockSize);
  std::vector<sparse_column::column_block,
              ManagedTypedAllocator<sparse_column::column_block>>
    blocks{blocks_count, {resource_manager}};

  // FIXME optimize
  for (auto& block : blocks) {
    block.addr = in.read_long();
    block.avg = in.read_long();
    block.bits = in.read_byte();
    block.data = in.read_long();
    block.last_size = in.read_long();
    block.last = column::kBlockSize - 1;
  }
  blocks.back().last = uint16_t(hdr.docs_count % column::kBlockSize - 1U);

  return blocks;
}

doc_iterator::ptr sparse_column::iterator(ColumnHint hint) const {
  if (ColumnHint::kMask == (ColumnHint::kMask & hint)) {
    return make_mask_iterator(*this, hint);
  }

  struct factory {
    payload_reader<encrypted_value_reader<true>> operator()(
      index_input::ptr&& stream, encryption::stream& cipher) const {
      return {ctx->blocks_.data(), std::move(stream), &cipher, size_t{0}};
    };

    payload_reader<value_reader<true>> operator()(
      index_input::ptr&& stream) const {
      return {ctx->blocks_.data(), std::move(stream), size_t{0}};
    }

    payload_reader<value_direct_reader> operator()(
      const byte_type* data) const {
      return {ctx->blocks_.data(), data};
    }

    const sparse_column* ctx;
  };

  return make_iterator(factory{this}, hint);
}

using column_factory_f = column_ptr (*)(
  std::optional<std::string>&&, IResourceManager&, IResourceManager&, bstring&&,
  column_header&&, column_index&&, index_input&, const index_input&,
  compression::decompressor::ptr&&, encryption::stream*);

constexpr column_factory_f kFactories[]{
  &sparse_column::read, &mask_column::read, &fixed_length_column::read,
  &dense_fixed_length_column::read};

bool less(std::string_view lhs, std::string_view rhs) noexcept {
  if (IsNull(lhs)) {
    return !IsNull(rhs);
  }

  if (IsNull(rhs)) {
    return false;
  }

  return lhs < rhs;
}

}  // namespace

namespace irs {
namespace columnstore2 {

void column::prepare(doc_id_t key) {
#ifdef IRESEARCH_DEBUG
  IRS_ASSERT(!sealed_);
#endif
  if (IRS_LIKELY(key > pend_)) {
    if (addr_table_.full()) {
      flush_block();
    }

    prev_ = pend_;
    pend_ = key;
    docs_writer_.push_back(key);
    addr_table_.push_back(data_.stream.file_pointer());
  }
}

void column::reset() {
  if (addr_table_.empty()) {
    return;
  }

  [[maybe_unused]] const bool res = docs_writer_.erase(pend_);
  IRS_ASSERT(res);
  data_.stream.truncate(addr_table_.back());
  addr_table_.pop_back();
  pend_ = prev_;
}

void column::flush_block() {
  IRS_ASSERT(!addr_table_.empty());
  IRS_ASSERT(ctx_.data_out);
  data_.stream.flush();

  auto& data_out = *ctx_.data_out;
  auto& block = blocks_.emplace_back();
  block.addr = data_out.file_pointer();
  block.last_size = data_.file.length() - addr_table_.back();

  const uint32_t docs_count = addr_table_.size();
  const uint64_t addr_table_size =
    math::ceil64(docs_count, packed::BLOCK_SIZE_64);
  auto* begin = addr_table_.begin();
  auto* end = begin + addr_table_size;

  bool all_equal = !data_.file.length();
  if (!all_equal) {
    std::tie(block.data, block.avg, all_equal) =
      encode::avg::encode(begin, addr_table_.current());
  } else {
    block.avg = 0;
    block.data = data_out.file_pointer();
  }

  if (all_equal) {
    IRS_ASSERT(simd::all_equal<false>(begin, addr_table_size) && (0 == *begin));
    block.bits = bitpack::ALL_EQUAL;

    // column is fixed length IFF
    // * it is still a fixed length column
    // * values in a block are of the same length including the last one
    // * values in all blocks have the same length
    fixed_length_ = (fixed_length_ && (block.last_size == block.avg) &&
                     (0 == docs_count_ || block.avg == prev_avg_));
    prev_avg_ = block.avg;
  } else {
    block.bits = packed::maxbits64(begin, end);
    const size_t buf_size =
      packed::bytes_required_64(addr_table_size, block.bits);
    std::memset(ctx_.u64buf, 0, buf_size);
    packed::pack(begin, end, ctx_.u64buf, block.bits);

    data_out.write_bytes(ctx_.u8buf, buf_size);
    fixed_length_ = false;
  }

#ifdef IRESEARCH_DEBUG
  block.size = data_.file.length();
#endif

  if (data_.file.length()) {
    block.data += data_out.file_pointer();

    if (ctx_.cipher) {
      auto offset = data_out.file_pointer();

      auto encrypt_and_copy = [&data_out, cipher = ctx_.cipher, &offset](
                                byte_type* b, size_t len) {
        IRS_ASSERT(cipher);

        if (!cipher->encrypt(offset, b, len)) {
          return false;
        }

        data_out.write_bytes(b, len);
        offset += len;
        return true;
      };

      if (!data_.file.visit(encrypt_and_copy)) {
        throw io_error("failed to encrypt columnstore");
      }
    } else {
      data_.file >> data_out;
    }

    data_.stream.truncate(0);
    data_.file.reset();
  }

  addr_table_.reset();

  docs_count_ += docs_count;
}

column::column(const context& ctx, field_id id, const type_info& compression,
               columnstore_writer::column_finalizer_f&& finalizer,
               compression::compressor::ptr deflater,
               IResourceManager& resource_manager)
  : ctx_{ctx},
    compression_{compression},
    deflater_{std::move(deflater)},
    finalizer_{std::move(finalizer)},
    blocks_{{resource_manager}},
    data_{resource_manager},
    docs_{resource_manager},
    id_{id} {
  IRS_ASSERT(field_limits::valid(id_));
}

void column::finish(index_output& index_out) {
  IRS_ASSERT(id_ < field_limits::invalid());
  IRS_ASSERT(ctx_.data_out);

  docs_writer_.finish();
  docs_.stream.flush();

  column_header hdr;
  hdr.docs_count = docs_count_;
  hdr.id = id_;

  memory_index_input in{docs_.file};
  sparse_bitmap_iterator it{
    &in, sparse_bitmap_iterator::options{.version = ctx_.version,
                                         .track_prev_doc = false,
                                         .use_block_index = false,
                                         .blocks = {}}};
  if (it.next()) {
    hdr.min = it.value();
  }

  // FIXME(gnusi): how to deal with rollback() and docs_writer_.back()?
  if (docs_count_ && (hdr.min + docs_count_ - doc_limits::min() != pend_)) {
    auto& data_out = *ctx_.data_out;

    // we don't need to store bitmap index in case
    // if every document in a column has a value
    hdr.docs_index = data_out.file_pointer();
    docs_.file >> data_out;
  }

  if (IsNull(name_)) {
    hdr.props |= ColumnProperty::kNoName;
  }

  if (ctx_.cipher) {
    hdr.props |= ColumnProperty::kEncrypt;
  }

  if (docs_writer_.version() == SparseBitmapVersion::kPrevDoc) {
    hdr.props |= ColumnProperty::kPrevDoc;
  }

  if (fixed_length_) {
    if (0 == prev_avg_) {
      hdr.type = ColumnType::kMask;
    } else if (ctx_.consolidation) {
#ifdef IRESEARCH_DEBUG
      // ensure blocks are dense after consolidation
      auto prev = std::begin(blocks_);
      if (prev != std::end(blocks_)) {
        auto next = std::next(prev);

        for (; next != std::end(blocks_); ++next) {
          IRS_ASSERT(next->data == prev->size + prev->data);
          prev = next;
        }
      }
#endif
      hdr.type = ColumnType::kDenseFixed;
    } else {
      hdr.type = ColumnType::kFixed;
    }
  }

  irs::write_string(index_out, compression_.name());
  write_header(index_out, hdr);
  write_string(index_out, payload_);
  if (!IsNull(name_)) {
    if (ctx_.cipher) {
      auto name = static_cast<std::string>(name_);
      ctx_.cipher->encrypt(index_out.file_pointer(),
                           reinterpret_cast<byte_type*>(name.data()),
                           name.size());
      irs::write_string(index_out, name);
    } else {
      irs::write_string(index_out, name_);
    }
  } else {
    IRS_ASSERT(ColumnProperty::kNoName ==
               (ColumnProperty::kNoName & hdr.props));
  }

  if (hdr.docs_index) {
    // write bitmap index IFF it's really necessary
    write_bitmap_index(index_out, docs_writer_.index());
  }

  if (ColumnType::kSparse == hdr.type) {
    write_blocks_sparse(index_out, blocks_);
  } else if (ColumnType::kMask != hdr.type) {
    index_out.write_long(blocks_.front().avg);
    if (ColumnType::kDenseFixed == hdr.type) {
      index_out.write_long(blocks_.front().data);
    } else {
      IRS_ASSERT(ColumnType::kFixed == hdr.type);
      write_blocks_dense(index_out, blocks_);
    }
  }
}

<<<<<<< HEAD
writer::writer(Version version, bool consolidation,
               IResourceManager& resource_manager)
=======
writer::writer(Version version, IResourceManager& resource_manager,
               bool consolidation)
>>>>>>> 72971ee6
  : dir_{nullptr},
    columns_{{resource_manager}},
    ver_{version},
    consolidation_{consolidation} {
  ManagedTypedAllocator<byte_type> alloc{columns_.get_allocator()};
  buf_ = alloc.allocate(kWriterBufSize);
}

writer::~writer() {
  ManagedTypedAllocator<byte_type> alloc{columns_.get_allocator()};
  alloc.deallocate(buf_, kWriterBufSize);
}

void writer::prepare(directory& dir, const SegmentMeta& meta) {
  columns_.clear();

  auto filename = data_file_name(meta.name);
  auto data_out = dir.create(filename);

  if (!data_out) {
    throw io_error{absl::StrCat("Failed to create file, path: ", filename)};
  }

  format_utils::write_header(*data_out, kDataFormatName,
                             static_cast<int32_t>(ver_));

  encryption::stream::ptr data_cipher;
  bstring enc_header;
  auto* enc = dir.attributes().encryption();
  const auto encrypt =
    irs::encrypt(filename, *data_out, enc, enc_header, data_cipher);
  IRS_ASSERT(!encrypt || (data_cipher && data_cipher->block_size()));
  IRS_IGNORE(encrypt);

  // noexcept block
  dir_ = &dir;
  data_filename_ = std::move(filename);
  data_out_ = std::move(data_out);
  data_cipher_ = std::move(data_cipher);
}

columnstore_writer::column_t writer::push_column(const ColumnInfo& info,
                                                 column_finalizer_f finalizer) {
  // FIXME
  // Since current implementation doesn't support custom compression,
  // we ignore the compression option set in column_info.
  // We can potentially implement compression logic later on,
  // thus we make a column aware of compression algrorithm for further
  // extensibility.
  auto compression =
    irs::type<compression::none>::get(); /* info.compression(); */

  encryption::stream* cipher = info.encryption ? data_cipher_.get() : nullptr;

  auto compressor = compression::get_compressor(compression, info.options);

  if (!compressor) {
    compressor = compression::compressor::identity();
  }

  const auto id = columns_.size();

  if (id >= std::numeric_limits<uint32_t>::max()) {
    throw illegal_state{"Too many columns."};
  }

  // in case of consolidation we write columns one-by-one to
  // ensure that blocks from different columns don't interleave
  if (consolidation_ && id) {
    columns_.back().flush();
  }

  auto& column = columns_.emplace_back(
    column::context{.data_out = data_out_.get(),
                    .cipher = cipher,
                    .u8buf = buf_,
                    .consolidation = consolidation_,
                    .version = ToSparseBitmapVersion(info)},
    static_cast<field_id>(id), compression, std::move(finalizer),
<<<<<<< HEAD
    std::move(compressor), columns_.get_allocator().Manager());
=======
    std::move(compressor), columns_.get_allocator().ResourceManager());
>>>>>>> 72971ee6

  return {id, [&column](doc_id_t doc) -> column_output& {
            // to avoid extra (and useless in our case) check for block index
            // emptiness in 'writer::column::prepare', we disallow passing
            // doc <= doc_limits::invalid() || doc >= doc_limits::eof()
            IRS_ASSERT(doc > doc_limits::invalid() && doc < doc_limits::eof());

            column.prepare(doc);
            return column;
          }};
}

bool writer::commit(const flush_state& /*state*/) {
  IRS_ASSERT(dir_);

  // remove all empty columns from tail
  while (!columns_.empty() && columns_.back().empty()) {
    columns_.pop_back();
  }

  // remove file if there is no data to write
  if (columns_.empty()) {
    data_out_.reset();

    if (!dir_->remove(data_filename_)) {  // ignore error
      IRS_LOG_ERROR(
        absl::StrCat("Failed to remove file, path: ", data_filename_));
    }

    return false;  // nothing to flush
  }

  IRS_ASSERT(sorted_columns_.empty());
  sorted_columns_.reserve(columns_.size());

  for (auto& column : columns_) {
    column.finalize();  // Flush remain blocks and execute finalizer
    sorted_columns_.emplace_back(&column);
  }

  std::sort(std::begin(sorted_columns_), std::end(sorted_columns_),
            [](const auto* lhs, const auto* rhs) {
              return ::less(lhs->name(), rhs->name());
            });

  // Ensured by `push_column(...)`
  IRS_ASSERT(columns_.size() < field_limits::invalid());
  IRS_ASSERT(columns_.size() == sorted_columns_.size());
  const field_id count = static_cast<field_id>(columns_.size());

  const std::string_view segment_name{
    data_filename_.data(), data_filename_.size() - kDataFormatExt.size() - 1};
  auto index_filename = index_file_name(segment_name);
  auto index_out = dir_->create(index_filename);

  if (!index_out) {
    throw io_error{
      absl::StrCat("Failed to create file, path: ", index_filename)};
  }

  format_utils::write_header(*index_out, kIndexFormatName,
                             static_cast<int32_t>(ver_));

  index_out->write_vint(static_cast<uint32_t>(count));
  for (auto* column : sorted_columns_) {
    column->finish(*index_out);
  }

  format_utils::write_footer(*index_out);
  format_utils::write_footer(*data_out_);

  rollback();

  return true;
}

void writer::rollback() noexcept {
  data_filename_.clear();
  dir_ = nullptr;
  data_out_.reset();  // close output
  columns_.clear();
  sorted_columns_.clear();
}

const column_header* reader::header(field_id field) const {
  auto* column = field >= columns_.size()
                   ? nullptr  // can't find column with the specified identifier
                   : columns_[field];

  if (column) {
    return &down_cast<column_base>(*column).header();
  }

  return nullptr;
}

void reader::prepare_data(const directory& dir, std::string_view filename) {
  auto data_in = dir.open(filename, IOAdvice::RANDOM);

  if (!data_in) {
    throw io_error{absl::StrCat("Failed to open file, path: ", filename)};
  }

  [[maybe_unused]] const auto version = format_utils::check_header(
    *data_in, writer::kDataFormatName, static_cast<int32_t>(Version::kMin),
    static_cast<int32_t>(Version::kMax));

  encryption::stream::ptr cipher;
  auto* enc = dir.attributes().encryption();
  if (irs::decrypt(filename, *data_in, enc, cipher)) {
    IRS_ASSERT(cipher && cipher->block_size());
  }

  // since columns data are too large
  // it is too costly to verify checksum of
  // the entire file. here we perform cheap
  // error detection which could recognize
  // some forms of corruption
  [[maybe_unused]] const auto checksum = format_utils::read_checksum(*data_in);

  // noexcept
  data_cipher_ = std::move(cipher);
  data_in_ = std::move(data_in);
}

// FIXME return result???
void reader::prepare_index(const directory& dir, const SegmentMeta& meta,
                           std::string_view filename,
                           std::string_view data_filename,
                           const options& opts) {
  auto index_in = dir.open(filename, IOAdvice::READONCE | IOAdvice::SEQUENTIAL);

  if (!index_in) {
    throw io_error{absl::StrCat("Failed to open file, path: ", filename)};
  }

  const auto checksum = format_utils::checksum(*index_in);

  [[maybe_unused]] const auto version = format_utils::check_header(
    *index_in, writer::kIndexFormatName, static_cast<int32_t>(Version::kMin),
    static_cast<int32_t>(Version::kMax));

  const field_id count = index_in->read_vint();

  decltype(sorted_columns_) sorted_columns;
  sorted_columns.reserve(count);
  decltype(columns_) columns;
  columns.resize(count);

  for (field_id i = 0; i < count; ++i) {
    const auto compression_id = read_string<std::string>(*index_in);
    auto inflater = compression::get_decompressor(compression_id);

    if (!inflater && !compression::exists(compression_id)) {
      throw index_error{absl::StrCat("Failed to load compression '",
                                     compression_id, "' for column id=", i)};
    }

    if (inflater && !inflater->prepare(*index_in)) {  // FIXME or data_in???
      throw index_error{absl::StrCat("Failed to prepare compression '",
                                     compression_id, "' for column id=", i)};
    }

    column_header hdr = read_header(*index_in);

    const bool encrypted = is_encrypted(hdr);

    if (encrypted && !data_cipher_) {
      throw index_error{absl::StrCat("Failed to load encrypted column id=", i,
                                     " without a cipher")};
    }

    if (ColumnType::kMask != hdr.type && 0 == hdr.docs_count) {
      throw index_error{absl::StrCat("Failed to load column id=", i,
                                     ", only mask column may be empty")};
    }

    if (hdr.id >= std::numeric_limits<uint32_t>::max() || hdr.id >= count) {
      throw index_error{absl::StrCat("Failed to load column id=", i,
                                     ", invalid ordinal position")};
    }

    auto payload = read_string<bstring>(*index_in);

    std::optional<std::string> name;
    if (ColumnProperty::kNoName != (hdr.props & ColumnProperty::kNoName)) {
      [[maybe_unused]] const auto offset = index_in->file_pointer();

      name = read_string<std::string>(*index_in);

      if (encrypted) {
        IRS_ASSERT(data_cipher_);
        data_cipher_->decrypt(
          offset, reinterpret_cast<byte_type*>(name->data()), name->size());
      }
    }

    auto index = hdr.docs_index ? read_bitmap_index(*index_in) : column_index{};

    if (const size_t idx = static_cast<size_t>(hdr.type);
        IRS_LIKELY(idx < std::size(kFactories))) {
      auto column = kFactories[idx](
        std::move(name), *opts.resource_manager.readers,
        *opts.resource_manager.cached_columns, std::move(payload),
        std::move(hdr), std::move(index), *index_in, *data_in_,
        std::move(inflater), data_cipher_.get());
      IRS_ASSERT(column);

      if (!sorted_columns.empty() &&
          ::less(column->name(), sorted_columns.back()->name())) {
        throw index_error{
          absl::StrCat("Invalid column order in segment '", meta.name, "'")};
      }

      IRS_ASSERT(hdr.id < columns.size());
      columns[hdr.id] = column.get();
      sorted_columns.emplace_back(std::move(column));
    } else {
      throw index_error{
        absl::StrCat("Failed to load column id=", i,
                     ", got invalid type=", static_cast<uint32_t>(hdr.type))};
    }
  }
  if (opts.warmup_column) {
    index_input::ptr direct_data_input;
    for (size_t i = 0; i < sorted_columns.size(); ++i) {
      auto cb = static_cast<column_base*>(sorted_columns[i].get());
      if (opts.warmup_column(*cb)) {
        if (!direct_data_input) {
          direct_data_input = dir.open(data_filename, IOAdvice::DIRECT_READ);
          if (!direct_data_input) {
            IRS_LOG_WARN(absl::StrCat(
              "Failed to open direct access file, path: ", data_filename,
              ". Columns buffering stopped."));
            break;
          }
        }
        IRS_LOG_TRACE(absl::StrCat("Making buffered: ", cb->header().id));
        cb->make_buffered(*direct_data_input,
                          std::span(sorted_columns.data() + i + 1,
                                    sorted_columns.size() - i - 1));
        IRS_LOG_TRACE(absl::StrCat("Finished buffered: ", cb->header().id));
      }
    }
  }

  format_utils::check_footer(*index_in, checksum);

  // noexcept block
  columns_ = std::move(columns);
  sorted_columns_ = std::move(sorted_columns);

  IRS_ASSERT(columns_.size() == sorted_columns_.size());
}

bool reader::prepare(const directory& dir, const SegmentMeta& meta,
                     const options& opts) {
  bool exists;
  const auto data_filename = data_file_name(meta.name);

  if (!dir.exists(exists, data_filename)) {
    throw io_error{
      absl::StrCat("Failed to check existence of file, path: ", data_filename)};
  }

  if (!exists) {
    // possible that the file does not exist
    // since columnstore is optional
    return false;
  }

  prepare_data(dir, data_filename);
  IRS_ASSERT(data_in_);

  const auto index_filename = index_file_name(meta.name);

  if (!dir.exists(exists, index_filename)) {
    throw io_error{absl::StrCat("Failed to check existence of file, path: ",
                                index_filename)};
  }

  if (!exists) {
    // more likely index is currupted
    throw index_error{
      absl::StrCat("Columnstore index file '", index_filename, "' is missing")};
  }

  prepare_index(dir, meta, index_filename, data_filename, opts);

  return true;
}

bool reader::visit(const column_visitor_f& visitor) const {
  for (const auto& column : sorted_columns_) {
    IRS_ASSERT(column);
    if (!visitor(*column)) {
      return false;
    }
  }
  return true;
}

columnstore_writer::ptr make_writer(Version version, bool consolidation,
<<<<<<< HEAD
                                    IResourceManager& resource_manager) {
  return std::make_unique<writer>(version, consolidation, resource_manager);
=======
                                    IResourceManager& rm) {
  return std::make_unique<writer>(version, rm, consolidation);
>>>>>>> 72971ee6
}

columnstore_reader::ptr make_reader() { return std::make_unique<reader>(); }

}  // namespace columnstore2
}  // namespace irs<|MERGE_RESOLUTION|>--- conflicted
+++ resolved
@@ -335,19 +335,11 @@
   }
 
   ~column_base() override {
-<<<<<<< HEAD
     // TODO(MBkkt) Maybe move to the derived classes?
     // This allows to batch Decrease call
     if (const auto released = column_data_.size(); released != 0) {
       column_data_ = {};  // force memory release
       resource_manager_cached_.Decrease(released);
-=======
-    if (!column_data_.empty()) {
-      auto released = static_cast<int64_t>(column_data_.size());
-      // force memory release
-      column_data_ = {};
-      resource_manager_cached_.DecreaseChecked(released);
->>>>>>> 72971ee6
     }
   }
 
@@ -390,10 +382,7 @@
   column_header& mutable_header() { return hdr_; }
   void reset_stream(const index_input* stream) { stream_ = stream; }
   bool allocate_buffered_memory(size_t size, size_t mappings) {
-<<<<<<< HEAD
     IRS_ASSERT(size != 0);
-=======
->>>>>>> 72971ee6
     if (!resource_manager_cached_.Increase(size + mappings)) {
       auto column_name = name();
       if (irs::IsNull(column_name)) {
@@ -443,10 +432,7 @@
     }
   }
 
-<<<<<<< HEAD
   // TODO(MBkkt) remove unnecessary memset to zero!
-=======
->>>>>>> 72971ee6
   std::vector<byte_type> column_data_;
   index_input::ptr buffered_input_;
   IResourceManager& resource_manager_cached_;
@@ -693,13 +679,7 @@
 
   ~dense_fixed_length_column() override {
     if (is_encrypted(header()) && !column_data_.empty()) {
-<<<<<<< HEAD
       buffered_input_.reset();  // force memory release
-=======
-      // account approximated number of mappings
-      // We don not want to store actual number to not increase column size
-      buffered_input_.reset();
->>>>>>> 72971ee6
       resource_manager_cached_.Decrease(
         sizeof(remapped_bytes_view_input::mapping_value) * 2);
     }
@@ -716,16 +696,10 @@
       calculate_bitmap_size(in.length(), next_sorted_columns);
     const auto total_size = data_size + bitmap_size;
     size_t mapping_size{0};
-<<<<<<< HEAD
     const bool encrypted = is_encrypted(hdr);
     if (encrypted) {
       // We don't want to store actual number to not increase column size,
       // so it's approximated number of mappings
-=======
-    if (is_encrypted(hdr)) {
-      // account approximated number of mappings
-      // We don not want to store actual number to not increase column size
->>>>>>> 72971ee6
       mapping_size = sizeof(remapped_bytes_view_input::mapping_value) * 2;
     }
     if (!allocate_buffered_memory(total_size, mapping_size)) {
@@ -849,11 +823,7 @@
 
   ~fixed_length_column() override {
     if (is_encrypted(header()) && !column_data_.empty()) {
-<<<<<<< HEAD
       buffered_input_.reset();  // force memory release
-=======
-      buffered_input_.reset();
->>>>>>> 72971ee6
       resource_manager_cached_.Decrease(
         sizeof(remapped_bytes_view_input::mapping_value) * blocks_.size());
     }
@@ -924,11 +894,8 @@
     blocks_offsets.reserve(blocks.size());
     size_t mapping_size{0};
     if constexpr (encrypted) {
-<<<<<<< HEAD
       // We don't want to store actual number to not increase column size,
       // so it's approximated number of mappings
-=======
->>>>>>> 72971ee6
       mapping_size =
         sizeof(remapped_bytes_view_input::mapping_value) * blocks.size();
     }
@@ -1056,11 +1023,7 @@
 
   ~sparse_column() override {
     if (is_encrypted(header()) && !column_data_.empty()) {
-<<<<<<< HEAD
       buffered_input_.reset();  // force memory release
-=======
-      buffered_input_.reset();
->>>>>>> 72971ee6
       resource_manager_cached_.Decrease(
         sizeof(remapped_bytes_view_input::mapping_value) * blocks_.size() * 2);
     }
@@ -1125,13 +1088,8 @@
     chunks.reserve(blocks.size());  // minimum, we may even need more chunks
     size_t mapping_size{0};
     if constexpr (encrypted) {
-<<<<<<< HEAD
       // We don't want to store actual number to not increase column size,
       // so it's approximated number of mappings
-=======
-      // account approximated number of mappings
-      // We don not want to store actual number to not increase column size
->>>>>>> 72971ee6
       mapping_size =
         sizeof(remapped_bytes_view_input::mapping_value) * blocks.size() * 2;
     }
@@ -1581,13 +1539,8 @@
   }
 }
 
-<<<<<<< HEAD
 writer::writer(Version version, bool consolidation,
                IResourceManager& resource_manager)
-=======
-writer::writer(Version version, IResourceManager& resource_manager,
-               bool consolidation)
->>>>>>> 72971ee6
   : dir_{nullptr},
     columns_{{resource_manager}},
     ver_{version},
@@ -1667,11 +1620,7 @@
                     .consolidation = consolidation_,
                     .version = ToSparseBitmapVersion(info)},
     static_cast<field_id>(id), compression, std::move(finalizer),
-<<<<<<< HEAD
     std::move(compressor), columns_.get_allocator().Manager());
-=======
-    std::move(compressor), columns_.get_allocator().ResourceManager());
->>>>>>> 72971ee6
 
   return {id, [&column](doc_id_t doc) -> column_output& {
             // to avoid extra (and useless in our case) check for block index
@@ -1975,13 +1924,8 @@
 }
 
 columnstore_writer::ptr make_writer(Version version, bool consolidation,
-<<<<<<< HEAD
                                     IResourceManager& resource_manager) {
   return std::make_unique<writer>(version, consolidation, resource_manager);
-=======
-                                    IResourceManager& rm) {
-  return std::make_unique<writer>(version, rm, consolidation);
->>>>>>> 72971ee6
 }
 
 columnstore_reader::ptr make_reader() { return std::make_unique<reader>(); }
