--- conflicted
+++ resolved
@@ -1557,16 +1557,10 @@
   }
 }
 
-<<<<<<< HEAD
 writer::writer(Version version, IResourceManager& resource_manager, bool consolidation)
   : resource_manager_ {resource_manager},
     dir_{nullptr},
-    alloc_{&memory_allocator::global()},
-=======
-writer::writer(Version version, bool consolidation)
-  : dir_{nullptr},
     buf_{std::make_unique<byte_type[]>(column::kBlockSize * sizeof(uint64_t))},
->>>>>>> 0ec075fb
     ver_{version},
     consolidation_{consolidation} {
   resource_manager_.Increase(CallType(consolidation_), kWriterBufSize);
