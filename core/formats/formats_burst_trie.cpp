--- conflicted
+++ resolved
@@ -1096,13 +1096,10 @@
 #ifdef __cpp_lib_memory_resource
     block_index_buf_{sizeof(block_t::prefixed_output) * 32},
 #endif
-<<<<<<< HEAD
-    suffix_(memory_allocator::global(), IResourceManager::kNoopManager,
+    suffix_(IResourceManager::kNoopManager,
             IResourceManager::kConsolidations),
-    stats_(memory_allocator::global(), IResourceManager::kNoopManager,
+    stats_(IResourceManager::kNoopManager,
            IResourceManager::kConsolidations),
-=======
->>>>>>> 0ec075fb
     pw_(std::move(pw)),
     fst_buf_(new fst_buffer()),
     prefixes_(DEFAULT_SIZE, 0),
