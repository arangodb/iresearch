//
// IResearch search engine 
// 
// Copyright (c) 2016 by EMC Corporation, All Rights Reserved
// 
// This software contains the intellectual property of EMC Corporation or is licensed to
// EMC Corporation from third parties. Use of this software and the intellectual property
// contained therein is expressly limited to the terms and conditions of the License
// Agreement under which it is provided by or on behalf of EMC.
// 

#include "shared.hpp"
#include "formats_burst_trie.hpp"
#include "format_utils.hpp"

#include "analysis/token_attributes.hpp"

#include "index/iterators.hpp"
#include "index/index_meta.hpp"
#include "index/field_meta.hpp"
#include "index/file_names.hpp"
#include "index/index_meta.hpp"

#include "store/checksum_io.hpp"
#include "utils/timer_utils.hpp"
#include "utils/fst.hpp"
#include "utils/fst_utils.hpp"
#include "utils/fst_decl.hpp"
#include "utils/bit_utils.hpp"
#include "utils/bitset.hpp"
#include "utils/attributes.hpp"
#include "utils/string.hpp"
#include "utils/log.hpp"
#include "utils/fst_matcher.hpp"

#if defined(_MSC_VER)
  // NOOP
#elif defined (__GNUC__)
  #pragma GCC diagnostic ignored "-Wunused-local-typedefs"
#endif

#include <fst/equivalent.h>

#if defined(_MSC_VER)
  // NOOP
#elif defined (__GNUC__)
  #pragma GCC diagnostic pop
#endif

#if defined(_MSC_VER)
  #pragma warning(disable : 4291)
#elif defined (__GNUC__)
  // NOOP
#endif

#include <fst/matcher.h>

#if defined(_MSC_VER)
  #pragma warning(disable : 4244)
  #pragma warning(disable : 4245)
#elif defined (__GNUC__)
  // NOOP
#endif

#include <boost/crc.hpp>

#if defined(_MSC_VER)
  #pragma warning(default: 4244)
  #pragma warning(default: 4245)
#elif defined (__GNUC__)
  // NOOP
#endif

#include <cassert>

NS_ROOT

NS_BEGIN(burst_trie)

NS_BEGIN(detail)

///////////////////////////////////////////////////////////////////////////////
/// @struct block_meta
/// @brief Provides set of helper functions to work with block metadata
///////////////////////////////////////////////////////////////////////////////
struct block_meta {
  // mask bit layout:
  // 0 - has terms
  // 1 - has sub blocks
  // 2 - is floor block

  // block has terms
  static bool terms(byte_type mask) { return check_bit<ET_TERM>(mask); }

  // block has sub-blocks
  static bool blocks(byte_type mask) { return check_bit<ET_BLOCK>(mask); }

  static void type(byte_type& mask, EntryType type) { set_bit(mask, type); }

  // block is floor block
  static bool floor(byte_type mask) { return check_bit<ET_INVALID>(mask); }
  static void floor(byte_type& mask, bool b) { set_bit<ET_INVALID>(b, mask); }

  // resets block meta
  static void reset(byte_type mask) {
    unset_bit<ET_TERM>(mask);
    unset_bit<ET_BLOCK>(mask);
  }
}; // block_meta

// -----------------------------------------------------------------------------
// --SECTION--                                                           Helpers
// -----------------------------------------------------------------------------

bool read_segment_features(
    data_input& in, 
    detail::feature_map_t& feature_map, 
    flags& features) {
  feature_map.clear();
  feature_map.reserve(in.read_vlong());

  features.reserve(feature_map.capacity());

  for (size_t count = feature_map.capacity(); count; --count) {
    const auto name = read_string<std::string>(in); // read feature name
    const attribute::type_id* feature = attribute::type_id::get(name);

    if (feature) {
      feature_map.emplace_back(feature);
      features.add(*feature);
    } else {
      IR_FRMT_ERROR("unknown feature name '%s'", name.c_str());
      return false;
    }
  }

  return true;
}

bool read_field_features(
    data_input& in, 
    const detail::feature_map_t& feature_map, 
    flags& features) {
  for (size_t count = in.read_vlong(); count; --count) {
    const size_t id = in.read_vlong(); // feature id

    if (id < feature_map.size()) {
      features.add(*feature_map[id]);
    } else {
      IR_FRMT_ERROR("unknown feature id '%lu'", id);
      return false;
    }
  }

  return true;
}

inline void prepare_output(
    std::string& str,
    index_output::ptr& out,
    const flush_state& state,
    const string_ref& ext,
    const string_ref& format,
    const int32_t version ) {
  assert( !out );

  file_name(str, state.name, ext);
  out = state.dir->create(str);

  if (!out) {
    std::stringstream ss;

    ss << "Failed to create file, path: " << str;

    throw detailed_io_error(ss.str());
  }

  format_utils::write_header(*out, format, version);
}

inline void prepare_input(
    std::string& str,
    index_input::ptr& in,
    const reader_state& state,
    const string_ref& ext,
    const string_ref& format,
    const int32_t min_ver,
    const int32_t max_ver) {
  assert(!in);

  file_name(str, state.meta->name, ext);
  in = state.dir->open(str);

  if (!in) {
    std::stringstream ss;

    ss << "Failed to open file, path: " << str;

    throw detailed_io_error(ss.str());
  }

  format_utils::check_header(*in, format, min_ver, max_ver);
}

///////////////////////////////////////////////////////////////////////////////
/// @class fst_buffer
/// @brief resetable FST buffer
///////////////////////////////////////////////////////////////////////////////
class fst_buffer : public vector_byte_fst {
 public:
  template<typename Data>
  fst_buffer& reset(const Data& data) {
    fst_byte_builder builder(*this);

    builder.reset();

    for (auto& fst_data: data) {
      builder.add(fst_data.prefix, fst_data.weight);
    }

    builder.finish();

    return *this;
  }
}; // fst_buffer

// -----------------------------------------------------------------------------
// --SECTION--                                              entry implementation
// -----------------------------------------------------------------------------

entry::entry(
    const irs::bytes_ref& term,
    irs::attributes&& attrs,
    bool volatile_term)
  : type_(ET_TERM) {
  if (volatile_term) {
    data_.assign<true>(term);
  } else {
    data_.assign<false>(term);
  }

  mem_.construct<irs::attributes>(std::move(attrs));
}

entry::entry(
    const irs::bytes_ref& prefix,
    uint64_t block_start,
    byte_type meta,
    int16_t label,
    bool volatile_term)
  : type_(ET_BLOCK) {
  if (block_t::INVALID_LABEL != label) {
    data_.assign(prefix, static_cast<byte_type>(label & 0xFF));
  } else if (volatile_term) {
    data_.assign<true>(prefix);
  } else {
    data_.assign<false>(prefix);
  }

  mem_.construct<block_t>(block_start, meta, label);
}

entry::entry(entry&& rhs) NOEXCEPT
  : data_(std::move(rhs.data_)),
    type_(rhs.type_) {
  move_union(std::move(rhs));
}

entry& entry::operator=(entry&& rhs) NOEXCEPT{
  if (this != &rhs) {
    data_ = std::move(rhs.data_);
    type_ = rhs.type_;
    destroy();
    move_union(std::move(rhs));
  }

  return *this;
}

void entry::move_union(entry&& rhs) NOEXCEPT {
  switch (rhs.type_) {
    case ET_TERM  : mem_.construct<irs::attributes>(std::move(rhs.term())); break;
    case ET_BLOCK : mem_.construct<block_t>(std::move(rhs.block()));        break;
    default: break;
  }

  // prevent deletion
  rhs.type_ = ET_INVALID;
}

void entry::destroy() NOEXCEPT {
  switch (type_) {
    case ET_TERM  : mem_.destroy<irs::attributes>(); break;
    case ET_BLOCK : mem_.destroy<block_t>();         break;
    default: break;
  }
}

entry::~entry() NOEXCEPT {
  destroy();
}

///////////////////////////////////////////////////////////////////////////////
/// @class block_iterator
///////////////////////////////////////////////////////////////////////////////
class block_iterator : util::noncopyable {
 public:
  static const uint64_t UNDEFINED = integer_traits<uint64_t>::const_max;

  block_iterator(byte_weight&& header, size_t prefix, term_iterator* owner);
  block_iterator(uint64_t start, size_t prefix, term_iterator* owner);

  void load();

  void next_block() {
    assert(sub_count_);
    cur_start_ = cur_end_;
    if (sub_count_ != UNDEFINED) {
      --sub_count_;
    }
    dirty_ = true;
  }

  void next();
  void end();
  void reset();

  const version10::term_meta& state() const { return state_; }
  bool dirty() const { return dirty_; }
  byte_type meta() const { return cur_meta_; }
  size_t prefix() const { return prefix_; }
  uint64_t sub_count() const { return sub_count_; }
  EntryType type() const { return cur_type_; }
  uint64_t pos() const { return cur_ent_; }
  uint64_t terms_seen() const { return term_count_; }
  uint64_t count() const { return ent_count_; }
  uint64_t sub_start() const { return cur_block_start_; }
  uint64_t start() const { return start_; }
  bool block_end() const { return cur_ent_ == ent_count_; }

  SeekResult scan_to_term(const bytes_ref& term);

  /*  scan to floor block */
  void scan_to_block(const bytes_ref& term);

  /* scan to entry with the following start address*/
  void scan_to_block(uint64_t ptr);

  /* read attributes */
  void load_data(const field_meta& meta, iresearch::postings_reader& pr);

 private:
  inline void refresh_term(uint64_t suffix);
  inline void refresh_term(uint64_t suffix, uint64_t start);
  inline void read_entry_leaf();
  void read_entry_nonleaf();

  SeekResult scan_to_term_nonleaf(const bytes_ref& term, uint64_t& suffix, uint64_t& start);
  SeekResult scan_to_term_leaf(const bytes_ref& term, uint64_t& suffix, uint64_t& start);

  //TODO: check layout
  byte_weight_input header_in_; /* reader for block header */
  bytes_input suffix_in_; /* suffix input stream */
  bytes_input stats_in_; /* stats input stream */
  term_iterator* owner_;
  version10::term_meta state_;
  uint64_t cur_ent_{}; /* current entry in a block */
  uint64_t ent_count_{}; /* number of entries in a current block */
  uint64_t start_; /* initial block start pointer */
  uint64_t cur_start_; /* current block start pointer */
  uint64_t cur_end_; /* block end pointer */
  uint64_t term_count_{}; /* number terms in a block, that we have seen */
  uint64_t cur_stats_ent_{}; /* current position of loaded stats */
  uint64_t cur_block_start_{ UNDEFINED }; /* start pointer of the current sub-block entry*/
  size_t prefix_; /* block prefix length */
  uint64_t sub_count_; /* number of sub-blocks */
  int16_t next_label_{ block_t::INVALID_LABEL }; /* next label (of the next sub-block)*/
  EntryType cur_type_; /* term or block */
  byte_type meta_; /* initial block metadata */
  byte_type cur_meta_; /* current block metadata */
  bool dirty_{ true }; /* current block is dirty */
  bool leaf_{ false }; /* current block is leaf block */
};

///////////////////////////////////////////////////////////////////////////////
/// @struct cookie
///////////////////////////////////////////////////////////////////////////////
struct cookie: public seek_term_iterator::seek_cookie {
  cookie(const version10::term_meta& meta, uint64_t term_freq)
    : meta(meta), term_freq(term_freq) {
  }

  virtual void clear() {
    meta.clear();
    term_freq = 0;
  }

  //////////////////////////////////////////////////////////////////////////////
  /// @brief declaration/implementation of DECLARE_FACTORY_DEFAULT()
  //////////////////////////////////////////////////////////////////////////////
  static seek_term_iterator::cookie_ptr make(const version10::term_meta& meta, uint64_t term_freq) {
    return memory::make_unique<cookie>(meta, term_freq);
  }

  version10::term_meta meta; /* term metadata */
  uint64_t term_freq; /* length of the positions list */
}; // cookie

///////////////////////////////////////////////////////////////////////////////
/// @class term_iterator
///////////////////////////////////////////////////////////////////////////////
class term_iterator : public iresearch::seek_term_iterator {
 public:
  explicit term_iterator(const term_reader* owner);

  virtual void read() override;
  virtual bool next() override;
  const iresearch::attributes& attributes() const NOEXCEPT override {
    return attrs_;
  }
  const bytes_ref& value() const override { return term_; }
  virtual SeekResult seek_ge(const bytes_ref& term) override;
  virtual bool seek(const bytes_ref& term) override;
  virtual bool seek(const bytes_ref& term, const seek_cookie& cookie) override;
  virtual seek_term_iterator::cookie_ptr cookie() const override {
    return detail::cookie::make(
      **state_, freq_ ? (*freq_)->value : 0
    );
  }
  virtual doc_iterator::ptr postings( const flags& features ) const override;
  index_input& terms_input() const;

 private:
  typedef term_reader::fst_t fst_t;
  typedef fst::SortedMatcher<fst_t> sorted_matcher_t;
  typedef fst::explicit_matcher<sorted_matcher_t> matcher_t; // avoid implicit loops

  friend class block_iterator;

  struct arc {
    typedef fst_byte_builder::stateid_t stateid_t;

    arc() : block{} { }

    arc(arc&& rhs) NOEXCEPT
      : state(rhs.state), 
        weight(std::move(rhs.weight)),
        block(rhs.block) {
      rhs.block = 0;
    }

    arc(stateid_t state, const byte_weight& weight, block_iterator* block)
      : state(state), weight(weight), block(block) {
    }

    stateid_t state;
    byte_weight weight;
    block_iterator* block;
  }; // arc

  typedef std::vector<arc> seek_state_t;
  typedef std::deque<block_iterator> block_stack_t; // does not invalidate addresses

  ptrdiff_t seek_cached(
    size_t& prefix, arc::stateid_t& state,
    byte_weight& weight, const bytes_ref& term
  );

  /* Seeks to the specified term using FST
   * There may be several sutuations: 
   *   1. There is no term in a block (SeekResult::NOT_FOUND)
   *   2. There is no term in a block and we have
   *      reached the end of the block (SeekResult::END)
   *   3. We have found term in a block (SeekResult::FOUND)    
   *
   * Note, that search may end up on a BLOCK entry. In all cases
   * "owner_->term_" will be refreshed with the valid number of
   * common bytes */ 
  SeekResult seek_equal(const bytes_ref& term);

  inline block_iterator* pop_block() {
    block_stack_.pop_back();
    return &block_stack_.back();
  }

  inline block_iterator* push_block(byte_weight&& out, size_t prefix) {
    assert(out.Size());
    block_stack_.emplace_back(std::move(out), prefix, this);
    return &block_stack_.back();
  }

  inline block_iterator* push_block(uint64_t start, size_t prefix) {
    block_stack_.emplace_back(start, prefix, this);
    return &block_stack_.back();
  }

  const term_reader* owner_;
  matcher_t matcher_;
  iresearch::attributes attrs_;
  seek_state_t sstate_;
  block_stack_t block_stack_;
  block_iterator* cur_block_;
  attribute_ref<version10::term_meta>* state_;
  attribute_ref<frequency>* freq_;
  mutable index_input::ptr terms_in_;
  bytes_builder term_;
  byte_weight weight_; // aggregated fst output
};

// -----------------------------------------------------------------------------
// --SECTION--                                     block_iterator implementation
// -----------------------------------------------------------------------------

block_iterator::block_iterator(
    byte_weight&& header,
    size_t prefix,
    term_iterator* owner)
  : header_in_(std::move(header)),
    owner_(owner),
    prefix_(prefix),
    sub_count_(0) {
  assert(owner_);
  cur_meta_ = meta_ = header_in_.read_byte();
  cur_start_ = start_ = header_in_.read_vlong();
  if (block_meta::floor(meta_)) {
    sub_count_ = header_in_.read_vlong();
    next_label_ = header_in_.read_byte();
  }
}

block_iterator::block_iterator(
    uint64_t start,
    size_t prefix,
    term_iterator* owner)
  : owner_(owner),
    start_(start),
    cur_start_(start),
    prefix_(prefix),
    sub_count_(UNDEFINED) {
  assert( owner_ );
}

void block_iterator::load() {
  if ( !dirty_ ) {
    return;
  }

  index_input& in = owner_->terms_input();
  in.seek( cur_start_ );
  if ( shift_unpack_64( in.read_vint(), ent_count_ ) ) {
    sub_count_ = 0; // no sub-blocks
  }
  uint64_t block_size;
  leaf_ = shift_unpack_64( in.read_vlong(), block_size );
  suffix_in_.read_from( in, block_size );

  const uint64_t stats_size = in.read_vlong();
  if ( stats_size ) {
    stats_in_.read_from( in, stats_size );
  }
  cur_end_ = in.file_pointer();
  cur_ent_ = 0;
  cur_block_start_ = UNDEFINED;
  term_count_ = 0;
  cur_stats_ent_ = 0;
  dirty_ = false;
}

inline void block_iterator::refresh_term(uint64_t suffix, uint64_t start) {
  auto& term = owner_->term_;
  term.reset(prefix_);
  term.append(suffix_in_.c_str() + start, suffix);
}

inline void block_iterator::refresh_term(uint64_t suffix) {
  auto& term = owner_->term_;
  term.oversize(prefix_ + suffix);
  term.reset(prefix_ + suffix);
  suffix_in_.read_bytes(term.data() + prefix_, suffix);
}

void block_iterator::read_entry_leaf() {
  assert(leaf_ && cur_ent_ < ent_count_);
  cur_type_ = ET_TERM; // always term
  refresh_term(suffix_in_.read_vlong());
  ++term_count_;
}

void block_iterator::read_entry_nonleaf() {
  assert(!leaf_ && cur_ent_ < ent_count_);

  uint64_t suffix;
  cur_type_ = shift_unpack_64(suffix_in_.read_vlong(), suffix) 
    ? ET_BLOCK 
    : ET_TERM;
  refresh_term(suffix);

  switch (cur_type_) {
    case ET_TERM: ++term_count_; break;
    case ET_BLOCK: cur_block_start_ = cur_start_ - suffix_in_.read_vlong(); break;
    default: assert(false); break;
  }
}

void block_iterator::next() {
  assert(!dirty_ && cur_ent_ < ent_count_);
  if (leaf_) {
    read_entry_leaf();
  } else {
    read_entry_nonleaf();
  }
  ++cur_ent_;
}

SeekResult block_iterator::scan_to_term_leaf(
    const bytes_ref& term, 
    uint64_t& suffix, 
    uint64_t& start) {
  assert(leaf_);
  assert(!dirty_);

  for (; cur_ent_ < ent_count_;) {
    assert(starts_with(term, owner_->term_));
    ++cur_ent_;
    ++term_count_;
    cur_type_ = ET_TERM;
    suffix = suffix_in_.read_vlong();
    start = suffix_in_.file_pointer(); /* start of the current suffix */
    suffix_in_.skip(suffix); /* skip to the next term */

    const size_t term_len = prefix_ + suffix;
    const size_t max = std::min(term.size(), term_len); /* max limit of comparison */

    ptrdiff_t cmp;
    bool stop = false;
    for (size_t tpos = prefix_, spos = start;;) {
      if (tpos < max) {
        cmp = suffix_in_.c_str()[spos] - term[tpos];
        ++tpos, ++spos;
      } else {
        assert(tpos == max);
        cmp = term_len - term.size();
        stop = true;
      }

      if (cmp < 0) { 
        /* we before the target, move to next entry */
        break;
      } else if (cmp > 0) { 
        /* we after the target, not found */
        return SeekResult::NOT_FOUND;
      } else if (stop) { // && cmp == 0
        /* match! */
        return SeekResult::FOUND;
      }
    }
  }
  
  /* we have reached the end of the block */
  return SeekResult::END;
}

SeekResult block_iterator::scan_to_term_nonleaf(
    const bytes_ref& term, 
    uint64_t& suffix, 
    uint64_t& start) {
  assert(!leaf_);
  assert(!dirty_);

  for (; cur_ent_ < ent_count_;) {
    assert(starts_with(term, owner_->term_));
    ++cur_ent_;
    cur_type_ = shift_unpack_64(suffix_in_.read_vlong(), suffix) ? ET_BLOCK : ET_TERM;
    start = suffix_in_.file_pointer();
    suffix_in_.skip(suffix); /* skip to the next entry*/

    const size_t term_len = prefix_ + suffix;
    const size_t max = std::min(term.size(), term_len); /* max limit of comparison */

    switch (cur_type_) {
      case ET_TERM: ++term_count_; break;
      case ET_BLOCK: cur_block_start_ = cur_start_ - suffix_in_.read_vlong(); break;
      default: assert(false); break;
    }

    ptrdiff_t cmp;
    for (size_t tpos = prefix_, spos = start;;) {
      bool stop = false;
      if (tpos < max) {
        cmp = suffix_in_.c_str()[spos] - term[tpos];
        ++tpos, ++spos;
      } else {
        assert(tpos == max);
        cmp = term_len - term.size();
        stop = true;
      }

      if (cmp < 0) { 
        /* we before the target, move to next entry */
        break;
      } else if (cmp > 0) { 
        /* we after the target, not found */
        return SeekResult::NOT_FOUND;
      } else if (stop) { /* && cmp == 0 */
        /* match! */
        return SeekResult::FOUND;
      }
    }
  }

  /* we have reached the end of the block */
  return SeekResult::END;
}

SeekResult block_iterator::scan_to_term(const bytes_ref& term) {
  assert(!dirty_);

  if (cur_ent_ == ent_count_) {
    /* have reached the end of the block */
    return SeekResult::END;
  }

  uint64_t suffix, start;
  const SeekResult res = leaf_
    ? scan_to_term_leaf(term, suffix, start)
    : scan_to_term_nonleaf(term, suffix, start);

  refresh_term(suffix, start);
  return res;
}

void block_iterator::scan_to_block(const bytes_ref& term) {
  assert(sub_count_ != UNDEFINED);

  if (!sub_count_ || !block_meta::floor(meta_) || term.size() <= prefix_) {
    /* no sub-blocks, nothing to do */
    return;
  }

  const byte_type label = term[prefix_];
  if (label < next_label_) {
    /* search does not required */
    return;
  }

  // TODO: better to use binary search here
  uint64_t start = cur_start_;
  for (;;) {
    start = start_ + header_in_.read_vlong();
    cur_meta_ = header_in_.read_byte();
    --sub_count_;

    if (0 == sub_count_) {
      next_label_ = block_t::INVALID_LABEL;
      break;
    } else {
      next_label_ = header_in_.read_byte();
      if (label < next_label_) {
        break;
      }
    }
  }

  if (start != cur_start_) {
    cur_start_ = start;
    cur_ent_ = 0;
    dirty_ = true;
  }
}

void block_iterator::scan_to_block(uint64_t start) {
  if (leaf_) return; /* should be non leaf block */
  if (cur_block_start_ == start) return; /* nothing to do */
  const uint64_t target = cur_start_ - start; /* delta */
  for (; cur_ent_ < ent_count_;) {
    ++cur_ent_;
    uint64_t suffix;
    const EntryType type = shift_unpack_64(suffix_in_.read_vlong(), suffix) ? ET_BLOCK : ET_TERM;
    suffix_in_.skip(suffix);

    switch (type) {
      case ET_TERM:
        ++term_count_;
        break;
      case ET_BLOCK:
        if (suffix_in_.read_vlong() == target) {
          cur_block_start_ = target;
          return;
        }
        break;
      default:
        assert(false);
        break;
    }
  }
  assert(false);
}

void block_iterator::load_data(const field_meta& meta, iresearch::postings_reader& pr) {
  assert(ET_TERM == cur_type_);

  if (cur_stats_ent_ >= term_count_) {
    return;
  }

  auto& state = *owner_->state_;
  if (0 == cur_stats_ent_) {
    /* clear state at the beginning */
    state->clear();
  } else {
    *state = state_;
  }

  for (; cur_stats_ent_ < term_count_; ++cur_stats_ent_) {
    pr.decode(stats_in_, meta.features, owner_->attrs_);
  }

  state_ = *state;
}

void block_iterator::reset() {
  if ( sub_count_ != UNDEFINED ) {
    sub_count_ = 0;
  }
  next_label_ = block_t::INVALID_LABEL;
  cur_start_ = start_;
  cur_meta_ = meta_;
  if (block_meta::floor(meta_)) {
    assert( sub_count_ != UNDEFINED );
    header_in_.reset();
    header_in_.read_byte(); // skip meta
    header_in_.read_vlong(); // skip address
    sub_count_ = header_in_.read_vlong();
    next_label_ = header_in_.read_byte();
  }
  dirty_ = true;
}

// -----------------------------------------------------------------------------
// --SECTION--                                      term_iterator implementation
// -----------------------------------------------------------------------------

term_iterator::term_iterator(const term_reader* owner)
  : owner_(owner),
    matcher_(*owner->fst_, fst::MATCH_INPUT),
    cur_block_(nullptr),
    freq_(nullptr) {
  assert(owner_);
  attrs_.reserve<version10::term_meta, frequency>();
  state_ = &attrs_.add<version10::term_meta>();

  if (owner_->field_.features.check<frequency>()) {
    freq_ = &attrs_.add<frequency>();
  }
}

void term_iterator::read() {
  /* read attributes */
  cur_block_->load_data(
    owner_->field_,
    *owner_->owner_->pr_
  );
}

bool term_iterator::next() {
  /* iterator at the beginning or seek to cached state was called */
  if (!cur_block_) {
    if (term_.empty()) {
      /* iterator at the beginning */
      const auto& fst = *owner_->fst_;
      cur_block_ = push_block(fst.Final(fst.Start()), 0);
      cur_block_->load();
    } else {
      // seek to the term with the specified state was called from
      // term_iterator::seek(const bytes_ref&, const attribute&),
      // need create temporary "bytes_ref" here, since "seek" calls
      // term_.reset() internally,
      // note, that since we do not create extra copy of term_
      // make sure that it does not reallocate memory !!!
#ifdef IRESEARCH_DEBUG
      const SeekResult res = seek_equal(bytes_ref(term_));
      assert(SeekResult::FOUND == res);
#else
      seek_equal(bytes_ref(term_));
#endif
    }
  }

  /* pop finished blocks */
  while (cur_block_->block_end()) {
    if (cur_block_->sub_count() > 0) {
      cur_block_->next_block();
      cur_block_->load();
    } else if (&block_stack_.front() == cur_block_) { /* root */
      term_.reset();
      cur_block_->reset();
      sstate_.resize(0);
      return false;
    } else {
      const uint64_t start = cur_block_->start();
      cur_block_ = pop_block();
      **state_ = cur_block_->state();
      if (cur_block_->dirty() || cur_block_->sub_start() != start) {
        /* here we currently on non block that was not loaded yet */
        cur_block_->scan_to_block(term_); /* to sub-block */
        cur_block_->load();
        cur_block_->scan_to_block(start);
      }
    }

    sstate_.resize(std::min(sstate_.size(), cur_block_->prefix()));
  }

  /* push new block or next term */
  for (cur_block_->next();
       EntryType::ET_BLOCK == cur_block_->type();
       cur_block_->next()) {
    cur_block_ = push_block(cur_block_->sub_start(), term_.size());
    cur_block_->load();
  }

  return true;
}

#if defined(_MSC_VER)
  #pragma warning( disable : 4706 )
#elif defined (__GNUC__)
  #pragma GCC diagnostic ignored "-Wparentheses"
#endif

ptrdiff_t term_iterator::seek_cached( 
    size_t& prefix, arc::stateid_t& state,
    byte_weight& weight, const bytes_ref& target) {
  assert(!block_stack_.empty());
  const byte_type* pterm = term_.c_str();
  const byte_type* ptarget = target.c_str();

  // reset current block to root
  auto* cur_block = &block_stack_.front();

  // determine common prefix between target term and current
  {
    auto begin = sstate_.begin();
    auto end = begin + std::min(target.size(), sstate_.size());

    for (;begin != end && *pterm == *ptarget; ++begin, ++pterm, ++ptarget) {
      fst_utils::append(weight, begin->weight);
      state = begin->state;
      cur_block = begin->block;
    }

    prefix = size_t(pterm - term_.c_str());
  }

  // inspect suffix and determine our current position 
  // with respect to target term (before, after, equal)
  ptrdiff_t cmp = std::char_traits<byte_type>::compare(
    pterm, ptarget, 
    std::min(target.size(), term_.size()) - prefix);

  if (!cmp) {
    cmp = term_.size() - target.size();
  }

  if (cmp) {
    cur_block_ = cur_block; // update cir_block if not on the same block

    // truncate block_stack_ to match path
    while (!block_stack_.empty() && &(block_stack_.back()) != cur_block_) {
      block_stack_.pop_back();
    }
  }

  // cmp < 0 : target term is after the current term
  // cmp == 0 : target term is current term
  // cmp > 0 : target term is before current term
  return cmp;
}

SeekResult term_iterator::seek_equal(const bytes_ref& term) {
  assert(owner_->fst_);

  typedef fst_t::Weight weight_t;

  const auto& fst = *owner_->fst_;

  size_t prefix = 0; // number of current symbol to process
  arc::stateid_t state = fst.Start(); // start state
  weight_.Clear(); // clear aggregated fst output

  if (cur_block_) {
    const auto cmp = seek_cached(prefix, state, weight_, term);
    if (cmp > 0) {
      /* target term is before the current term */
      cur_block_->reset();
    } else if (0 == cmp) {
      /* we already at current term */
      return SeekResult::FOUND;
    }
  } else {
    cur_block_ = push_block(fst.Final(state), prefix);
  }

  term_.oversize(term.size());
  term_.reset(prefix); /* reset to common seek prefix */
  sstate_.resize(prefix); /* remove invalid cached arcs */

  bool found = fst_byte_builder::final != state;
  while (found && prefix < term.size()) {
    matcher_.SetState(state);
    if (found = matcher_.Find(term[prefix])) {
      const auto& arc = matcher_.Value();
      term_ += byte_type(arc.ilabel);
      fst_utils::append(weight_, arc.weight);
      ++prefix;

      const auto weight = fst.Final(state = arc.nextstate);
      if (weight_t::One() != weight && weight_t::Zero() != weight) {
        cur_block_ = push_block(fst::Times(weight_, weight), prefix);
      } else if (fst_byte_builder::final == state) {
        cur_block_ = push_block(std::move(weight_), prefix);
        found = false;
      }

      /* cache found arcs, we can reuse it in further seek's, 
       * avoiding expensive FST lookups */
      sstate_.emplace_back(state, arc.weight, cur_block_);
    }
  }

  assert(cur_block_);
  sstate_.resize(cur_block_->prefix());
  cur_block_->scan_to_block(term);
  if (!block_meta::terms(cur_block_->meta())) {
    /* current block does not contain terms */
    term_.reset(prefix);
    return SeekResult::NOT_FOUND;
  }
  cur_block_->load();
  return cur_block_->scan_to_term(term);
}

SeekResult term_iterator::seek_ge(const bytes_ref& term) {
  switch (seek_equal(term)) {
    case SeekResult::FOUND:
      // we have found the specified term
      return SeekResult::FOUND;
    case SeekResult::NOT_FOUND:
      assert(cur_block_);
      // in case of dirty block we should just load it and call next,
      // block may be dirty here if it was denied by seek_equal 
      // when it has no terms
      if (!cur_block_->dirty()) {
        // we are on the term or block after the specified term 
        if (ET_TERM == cur_block_->type()) {
          // we already on the greater term 
          return SeekResult::NOT_FOUND;
        }

        // in case of block entry we should step into 
        // and move to the next term 
        cur_block_ = push_block(cur_block_->sub_start(), term_.size());
      }
      cur_block_->load();
    case SeekResult::END:
      /* we are in the end of the block */
      return next()
        ? SeekResult::NOT_FOUND /* have moved to the next entry*/
        : SeekResult::END; /* have no more terms */
  }

  assert(false);
  return SeekResult::END;
}

bool term_iterator::seek(const bytes_ref& term) {
  return SeekResult::FOUND == seek_equal(term);
}

bool term_iterator::seek(const bytes_ref& term, const seek_cookie& cookie) {
  #ifdef IRESEARCH_DEBUG
    auto& state = dynamic_cast<const detail::cookie&>(cookie);
  #else
    auto& state = static_cast<const detail::cookie&>(cookie);
  #endif

  // copy state
  **state_ = state.meta;

  if (freq_) {
    (*freq_)->value = state.term_freq;
  }

  // copy term
  term_.reset();
  term_ += term;

  // reset seek state
  sstate_.resize(0);

  // mark block as invalid
  cur_block_ = nullptr;

  return true;
}

#if defined(_MSC_VER)
  #pragma warning( default : 4706 )
#elif defined (__GNUC__)
  #pragma GCC diagnostic pop
#endif

doc_iterator::ptr term_iterator::postings(const flags& features) const {
  const field_meta& field = owner_->field_;
  postings_reader& pr = *owner_->owner_->pr_;
  if (cur_block_) {
    /* read attributes */
    cur_block_->load_data(field, pr);
  }
  return pr.iterator(field.features, attrs_, features);
}

index_input& term_iterator::terms_input() const {
  if (!terms_in_) {
    terms_in_ = owner_->owner_->terms_in_->reopen();

    if (!terms_in_) {
      IR_FRMT_FATAL("Failed to reopen terms input in: %s", __FUNCTION__);

      throw detailed_io_error("Failed to reopen terms input");
    }
  }
  return *terms_in_;
}

// -----------------------------------------------------------------------------
// --SECTION--                                        term_reader implementation
// -----------------------------------------------------------------------------

term_reader::term_reader(term_reader&& rhs) NOEXCEPT
  : min_term_(std::move(rhs.min_term_)),
    max_term_(std::move(rhs.max_term_)),
    terms_count_(rhs.terms_count_),
    doc_count_(rhs.doc_count_),
    doc_freq_(rhs.doc_freq_),
    term_freq_(rhs.term_freq_),
    field_(std::move(rhs.field_)),
    fst_(rhs.fst_),
    owner_(rhs.owner_) {
  min_term_ref_ = min_term_;
  max_term_ref_ = max_term_;
  rhs.min_term_ref_ = bytes_ref::nil;
  rhs.max_term_ref_ = bytes_ref::nil;
  rhs.terms_count_ = 0;
  rhs.doc_count_ = 0;
  rhs.doc_freq_ = 0;
  rhs.term_freq_ = 0;
  rhs.fst_ = nullptr;
  rhs.owner_ = nullptr;
}

term_reader::~term_reader() {
  delete fst_;
}

seek_term_iterator::ptr term_reader::iterator() const {
  return seek_term_iterator::make<detail::term_iterator>( this );
}
  
bool term_reader::prepare(
    std::istream& in, 
    const feature_map_t& feature_map,
    field_reader& owner) {
  // read field metadata
  index_input& meta_in = *static_cast<input_buf*>(in.rdbuf());
  field_.name = read_string<std::string>(meta_in);

  if (!read_field_features(meta_in, feature_map, field_.features)) {
    return false;
  }

  field_.norm = static_cast<field_id>(read_zvlong(meta_in));
  terms_count_ = meta_in.read_vlong();
  doc_count_ = meta_in.read_vlong();
  doc_freq_ = meta_in.read_vlong();
  min_term_ = read_string<bstring>(meta_in);
  min_term_ref_ = min_term_;
  max_term_ = read_string<bstring>(meta_in);
  max_term_ref_ = max_term_;

  if (field_.features.check<frequency>()) {
    auto& freq = attrs_.add<frequency>();
    freq->value = meta_in.read_vlong();
  }

  // read fst
  fst_ = fst_t::Read(in, fst::FstReadOptions());
  assert(fst_);

  owner_ = &owner;
  return true;
}

NS_END // detail

// -----------------------------------------------------------------------------
// --SECTION--                                       field_writer implementation
// -----------------------------------------------------------------------------

const string_ref field_writer::FORMAT_TERMS = "block_tree_terms_dict";
const string_ref field_writer::TERMS_EXT = "tm";
const string_ref field_writer::FORMAT_TERMS_INDEX = "block_tree_terms_index";
const string_ref field_writer::TERMS_INDEX_EXT = "ti";

void field_writer::write_term_entry(const detail::entry& e, size_t prefix, bool leaf) {
  using namespace detail;

  const irs::bytes_ref& data = e.data();
  const size_t suf_size = data.size() - prefix;
  suffix.stream.write_vlong(leaf ? suf_size : shift_pack_64(suf_size, false));
  suffix.stream.write_bytes(data.c_str() + prefix, suf_size);

  pw->encode(stats.stream, e.term());
}

void field_writer::write_block_entry(
    const detail::entry& e,
    size_t prefix,
    uint64_t block_start) {
  const irs::bytes_ref& data = e.data();
  const size_t suf_size = data.size() - prefix;
  suffix.stream.write_vlong(shift_pack_64(suf_size, true));
  suffix.stream.write_bytes(data.c_str() + prefix, suf_size);

  /* current block start pointer
  * should be greater */
  assert( block_start > e.block().start );
  suffix.stream.write_vlong( block_start - e.block().start );
}

void field_writer::write_block(
    std::list<detail::entry>& blocks,
    size_t prefix,
    size_t begin, size_t end,
    irs::byte_type meta,
    int16_t label) {
  assert(end > begin);

  // begin of the block
  const uint64_t block_start = terms_out->file_pointer();

  // write block header
  terms_out->write_vint( 
    shift_pack_32(static_cast<uint32_t>(end - begin),
                  end == stack.size())
  );

  // write block entries
  const uint64_t leaf = !detail::block_meta::blocks(meta);

  std::list<detail::block_t::prefixed_output> index;

  pw->begin_block();

  for (size_t i = begin; i < end; ++i) {
    auto& e = stack[i];
    assert(starts_with(static_cast<const bytes_ref&>(e.data()), bytes_ref(last_term, prefix)));

    switch (e.type()) {
      case detail::ET_TERM:
        write_term_entry(e, prefix, leaf > 0);
        break;
      case detail::ET_BLOCK: {
        write_block_entry(e, prefix, block_start);
        index.splice(index.end(), e.block().index);
      } break;
      default:
        assert(false);
        break;
    }
  }

  suffix.stream.flush();
  stats.stream.flush();

  terms_out->write_vlong(shift_pack_64(static_cast<uint64_t>(suffix.stream.file_pointer()), leaf > 0));
  suffix.file >> *terms_out;

  terms_out->write_vlong(static_cast<uint64_t>(stats.stream.file_pointer()));
  stats.file >> *terms_out;

  suffix.stream.reset();
  stats.stream.reset();

  // add new block to the list of created blocks
  blocks.emplace_back(bytes_ref(last_term, prefix), block_start, meta, label, volatile_state_);

  if (!index.empty()) {
    blocks.back().block().index = std::move(index);
  }
}

/*static*/ void field_writer::merge_blocks(std::list<detail::entry>& blocks) {
  assert(!blocks.empty());

  auto it = blocks.begin();

  auto& root = *it;
  auto& root_block = root.block();
  auto& root_index = root_block.index;

  root_index.emplace_front(std::move(root.data()));

  // First byte in block header must not be equal to fst::kStringInfinity
  // Consider the following:
  //   StringWeight0 -> { fst::kStringInfinity 0x11 ... }
  //   StringWeight1 -> { fst::KStringInfinity 0x22 ... }
  //   CommonPrefix = fst::Plus(StringWeight0, StringWeight1) -> { fst::kStringInfinity }
  //   Suffix = fst::Divide(StringWeight1, CommonPrefix) -> { fst::kStringBad }
  // But actually Suffix should be equal to { 0x22 ... }
  assert(static_cast<byte_type>(root_block.meta) != fst::kStringInfinity);

  // will store just several bytes here
  auto& out = *root_index.begin();
  out.write_byte(static_cast<byte_type>(root_block.meta)); // block metadata
  out.write_vlong(root_block.start); // start pointer of the block

  if (detail::block_meta::floor(root_block.meta)) {
    out.write_vlong(static_cast< uint64_t >(blocks.size()-1));
    for (++it; it != blocks.end(); ++it ) {
      const auto* block = &it->block();
      assert(block->label != detail::block_t::INVALID_LABEL);
      assert(block->start > root_block.start);

      const uint64_t start_delta = it->block().start - root_block.start;
      out.write_byte( static_cast< byte_type >(block->label & 0xFF));
      out.write_vlong( start_delta );
      out.write_byte( static_cast< byte_type >(block->meta));

      root_index.splice(root_index.end(), it->block().index);
    }
  } else {
    for (++it; it != blocks.end(); ++it ) {
      root_index.splice(root_index.end(), it->block().index);
    }
  }
}

void field_writer::write_blocks( size_t prefix, size_t count ) {
  /* only root node able to write whole stack */
  assert( prefix || count == stack.size() );
  using namespace detail;

  /* block metadata */
//  detail::block_meta meta;
  irs::byte_type meta{};

  /* created blocks */
  std::list< entry > blocks;

  const size_t end = stack.size();
  const size_t begin = end - count;
  size_t block_start = begin; /* begin of current block to write */

  int16_t last_label = block_t::INVALID_LABEL; /* last lead suffix label */
  int16_t next_label = block_t::INVALID_LABEL; /* next lead suffix label in current block */
  for ( size_t i = begin; i < end; ++i ) {
    const entry& e = stack[i];
    const irs::bytes_ref& data = e.data();

    const int16_t label = data.size() == prefix
      ? block_t::INVALID_LABEL
      : data[prefix];

    if ( last_label != label ) {
      const size_t block_size = i - block_start;

      if ( block_size >= min_block_size
           && end - block_start > max_block_size ) {
        block_meta::floor(meta, block_size < count);
        write_block( blocks, prefix, block_start, i, meta, next_label );
        next_label = label;
        block_meta::reset(meta);
        block_start = i;
      }

      last_label = label;
    }

    block_meta::type(meta, e.type());
  }

  /* write remaining block */
  if ( block_start < end ) {
    block_meta::floor(meta, end - block_start < count);
    write_block( blocks, prefix, block_start, end, meta, next_label );
  }

  /* merge blocks into 1st block */
  merge_blocks( blocks );

  /* remove processed entries from the
   * top of the stack */
  stack.erase( stack.begin() + begin, stack.end() );

  /* move root block from temporary storage
   * to the top of the stack */
  if (!blocks.empty()) {
    stack.emplace_back(std::move(blocks.front()));
  }
}

void field_writer::push( const bytes_ref& term ) {
  const irs::bytes_ref& last = last_term;
  const size_t limit = std::min(last.size(), term.size());

  /* find common prefix */
  size_t pos = 0;
  while (pos < limit && term[pos] == last[pos]) {
    ++pos;
  }

  for (size_t i = last.empty() ? 0 : last.size() - 1; i > pos;) {
    --i; /* should use it here as we use size_t */
    const size_t top = stack.size() - prefixes[i];
    if (top > min_block_size) {
      write_blocks(i + 1, top);
      prefixes[i] -= (top - 1);
    }
  }

  prefixes.resize(term.size());
  std::fill(prefixes.begin() + pos, prefixes.end(), stack.size());
  if (volatile_state_) {
    last_term.assign<true>(term);
  } else {
    last_term.assign<false>(term);
  }
}

field_writer::field_writer(
    iresearch::postings_writer::ptr&& pw,
    bool volatile_state,
    uint32_t min_block_size,
    uint32_t max_block_size)
  : pw(std::move(pw)),
    fst_buf_(memory::make_unique<detail::fst_buffer>()),
    prefixes(DEFAULT_SIZE, 0),
    term_count(0),
    min_block_size(min_block_size),
    max_block_size(max_block_size),
    volatile_state_(volatile_state) {
  assert(this->pw);
  assert(min_block_size > 1);
  assert(min_block_size <= max_block_size);
  assert(2 * (min_block_size - 1) <= max_block_size);
  min_term.first = false;
}

void field_writer::prepare( const iresearch::flush_state& state ) {
  // reset writer state
  last_term.clear();
  max_term.clear();
  min_term.first = false;
  min_term.second.clear();
  prefixes.assign(DEFAULT_SIZE, 0);
  stack.clear();
  stats.reset();
  suffix.reset();
  term_count = 0;
  fields_count = 0;

  // prepare terms and index output
  std::string str;
  detail::prepare_output(str, terms_out, state, TERMS_EXT, FORMAT_TERMS, FORMAT_MAX);
  detail::prepare_output(str, index_out, state, TERMS_INDEX_EXT, FORMAT_TERMS_INDEX, FORMAT_MAX);
  write_segment_features(*index_out, *state.features);

  // prepare postings writer
  pw->prepare(*terms_out, state);
}

void field_writer::write(
    const std::string& name,
    iresearch::field_id norm,
    const iresearch::flags& features,
    iresearch::term_iterator& terms) {
  REGISTER_TIMER_DETAILED();
  begin_field(features);

  uint64_t sum_dfreq = 0;
  uint64_t sum_tfreq = 0;

  const bool freq_exists = features.check<frequency>();
  auto& docs = pw->attributes().get<version10::documents>();
  assert(docs);

  /* aggregated by postings writer term attributes */
  attributes attrs;

  for (; terms.next();) {
    auto postings = terms.postings(features);
    pw->write(*postings, attrs);

    auto& meta = attrs.add<term_meta>();

    if (freq_exists) {
      auto& tfreq = attrs.add<frequency>();
      sum_tfreq += tfreq->value;
    }

    if (meta->docs_count) {
      sum_dfreq += meta->docs_count;

      const bytes_ref& term = terms.value();
      push(term);

      /* push term to the top of the stack */
<<<<<<< HEAD
      stack.emplace_back(term, std::move(attrs), volatile_state_);
=======
      stack.emplace_back(term, std::move(attrs));
      attrs = std::move(attributes()); // insure valid internal state for reuse
>>>>>>> 7114cc8a

      if (!min_term.first) {
        min_term.first = true;
        if (volatile_state_) {
          min_term.second.assign<true>(term);
        } else {
          min_term.second.assign<false>(term);
        }
      }

      if (volatile_state_) {
        max_term.assign<true>(term);
      } else {
        max_term.assign<false>(term);
      }

      /* increase processed term count */
      ++term_count;
    }
  }

  end_field(name, norm, features, sum_dfreq, sum_tfreq, docs->value->count());
}

void field_writer::begin_field(const iresearch::flags& field) {
  assert(terms_out);
  assert(index_out);

  // at the beginning of the field
  // there should be no pending
  // entries at all
  assert(stack.empty());
//  assert(blocks_.empty());

  // reset first field term
  min_term.first = false;
  min_term.second.clear();
  term_count = 0;

  pw->begin_field(field);
}

void field_writer::write_segment_features(data_output& out, const flags& features) {
  out.write_vlong(features.size());
  feature_map_.clear();
  feature_map_.reserve(features.size());
  for (const attribute::type_id* feature : features) {
    write_string(out, feature->name());
    feature_map_.emplace(feature, feature_map_.size());
  }
}

void field_writer::write_field_features(data_output& out, const flags& features) const {
  out.write_vlong(features.size());
  for (auto feature : features) {
    auto it = feature_map_.find(*feature);
    assert(it != feature_map_.end());
    out.write_vlong(it->second);
  }
}

void field_writer::end_field(
    const std::string& name,
    field_id norm,
    const iresearch::flags& features,
    uint64_t total_doc_freq,
    uint64_t total_term_freq,
    size_t doc_count) {
  assert(terms_out);
  assert(index_out);
  using namespace detail;

  if (!term_count) {
    // nothing to write
    return;
  }

  // cause creation of all final blocks
  push(bytes_ref::nil);

  // write root block with empty prefix
  write_blocks(0, stack.size());
  assert(1 == stack.size());
  const entry& root = *stack.begin();

  // build fst
  assert(fst_buf_);
  auto& fst = fst_buf_->reset(root.block().index);

  // write field meta
  write_string(*index_out, name);
  write_field_features(*index_out, features);
  write_zvlong(*index_out, norm);
  index_out->write_vlong(term_count);
  index_out->write_vlong(doc_count);
  index_out->write_vlong(total_doc_freq);
  write_string<irs::bytes_ref>(*index_out, min_term.second);
  write_string<irs::bytes_ref>(*index_out, max_term);
  if (features.check<frequency>()) {
    index_out->write_vlong(total_term_freq);
  }

  // write fst
  output_buf isb(index_out.get()); // wrap stream to be OpenFST compliant
  std::ostream os(&isb);
  fst.Write(os, fst::FstWriteOptions());

  stack.clear();
  ++fields_count;
}

void field_writer::end() {
  assert(terms_out);
  assert(index_out);

  // finish postings
  pw->end();

  format_utils::write_footer(*terms_out);
  terms_out.reset(); // ensure stream is closed

  index_out->write_long(fields_count);
  format_utils::write_footer(*index_out);
  index_out.reset(); // ensure stream is closed
}

// -----------------------------------------------------------------------------
// --SECTION--                                       field_reader implementation
// -----------------------------------------------------------------------------

field_reader::field_reader(iresearch::postings_reader::ptr&& pr)
  : pr_(std::move(pr)) {
  assert(pr_);
}

bool field_reader::prepare(
    const directory& dir,
    const segment_meta& meta,
    const document_mask& mask
) {
  std::string str;

  //-----------------------------------------------------------------
  // read term index
  //-----------------------------------------------------------------

  detail::feature_map_t feature_map;
  flags features;
  reader_state state;

  state.dir = &dir;
  state.docs_mask = &mask;
  state.meta = &meta;

  // check index header 
  index_input::ptr index_in;
  detail::prepare_input(
    str, index_in, state,
    field_writer::TERMS_INDEX_EXT,
    field_writer::FORMAT_TERMS_INDEX,
    field_writer::FORMAT_MIN,
    field_writer::FORMAT_MAX
  );

  if (!detail::read_segment_features(*index_in, feature_map, features)) {
    return false;
  }

  // check index checksum
  format_utils::check_checksum<boost::crc_32_type>(*index_in);
 
  // read total number of indexed fields
  size_t fields_count{ 0 };
  {
    const uint64_t ptr = index_in->file_pointer();

    index_in->seek(
      index_in->length() - format_utils::FOOTER_LEN - sizeof(uint64_t)
    );

    fields_count = index_in->read_long();
    index_in->seek(ptr);
  }

  input_buf isb(index_in.get());
  std::istream input(&isb); // wrap stream to be OpenFST compliant

  // read terms for each indexed field
  fields_.reserve(fields_count);
  name_to_field_.reserve(fields_count);
  while (fields_count) {
    fields_.emplace_back();
    auto& field = fields_.back();

    if (!field.prepare(input, feature_map, *this)) {
      fields_.pop_back(); // remove inconsistent field
      return false;
    }

    const auto& name = field.meta().name;
    const auto res = name_to_field_.emplace(
      make_hashed_ref(string_ref(name), std::hash<irs::string_ref>()),
      &field
    );

    if (!res.second) {
      IR_FRMT_ERROR("duplicated field: '%s' found in segment: %s", name.c_str(), state.meta->name.c_str());
      return false;
    }

    --fields_count;
  }

  // ensure that fields are sorted properly
  assert(std::is_sorted(
    fields_.begin(), fields_.end(),
    [] (const term_reader& lhs, const term_reader& rhs) {
      return lhs.meta().name < rhs.meta().name;
  }));

  //-----------------------------------------------------------------
  // prepare terms input
  //-----------------------------------------------------------------

  // check term header
  detail::prepare_input(
    str, terms_in_, state,
    field_writer::TERMS_EXT,
    field_writer::FORMAT_TERMS,
    field_writer::FORMAT_MIN,
    field_writer::FORMAT_MAX
  );

  // prepare postings reader
  if (!pr_->prepare(*terms_in_, state, features)) {
    return false;
  }

  // Since terms dictionary are too large
  // it is too expensive to verify checksum of
  // the entire file. Here we perform cheap
  // error detection which could recognize
  // some forms of corruption.
  format_utils::read_checksum(*terms_in_);

  return true;
}

const iresearch::term_reader* field_reader::field(const string_ref& field) const {
  auto it = name_to_field_.find(make_hashed_ref(field, std::hash<irs::string_ref>()));
  return it == name_to_field_.end() ? nullptr : it->second;
}

iresearch::field_iterator::ptr field_reader::iterator() const {
  const auto* begin = fields_.data() - 1;
  return iresearch::field_iterator::make<iterator_adapter<decltype(begin), field_iterator>>(
    begin, begin + fields_.size()
  );
}

size_t field_reader::size() const {
  return fields_.size();
}

NS_END /* burst_trie */
NS_END /* root */<|MERGE_RESOLUTION|>--- conflicted
+++ resolved
@@ -1516,12 +1516,8 @@
       push(term);
 
       /* push term to the top of the stack */
-<<<<<<< HEAD
       stack.emplace_back(term, std::move(attrs), volatile_state_);
-=======
-      stack.emplace_back(term, std::move(attrs));
       attrs = std::move(attributes()); // insure valid internal state for reuse
->>>>>>> 7114cc8a
 
       if (!min_term.first) {
         min_term.first = true;
