--- conflicted
+++ resolved
@@ -1705,15 +1705,9 @@
   // TODO(MBkkt) Can be fixed: needs to add overload with external tick and
   // moving not suited import segments to the next FlushContext in PrepareFlush
   flush->imports_.emplace_back(
-<<<<<<< HEAD
     std::move(segment), tick_.load(std::memory_order_relaxed),
     std::move(refs),  // do not forget to track refs
     std::move(imported_reader), *resource_manager_.consolidations);
-=======
-    std::move(segment), tick_.load(std::memory_order_relaxed), std::move(refs),
-    std::move(imported_reader),
-    resource_manager_);  // do not forget to track refs
->>>>>>> 72971ee6
 
   return true;
 }
