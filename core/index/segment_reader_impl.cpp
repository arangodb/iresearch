////////////////////////////////////////////////////////////////////////////////
/// DISCLAIMER
///
/// Copyright 2022 ArangoDB GmbH, Cologne, Germany
///
/// Licensed under the Apache License, Version 2.0 (the "License");
/// you may not use this file except in compliance with the License.
/// You may obtain a copy of the License at
///
///     http://www.apache.org/licenses/LICENSE-2.0
///
/// Unless required by applicable law or agreed to in writing, software
/// distributed under the License is distributed on an "AS IS" BASIS,
/// WITHOUT WARRANTIES OR CONDITIONS OF ANY KIND, either express or implied.
/// See the License for the specific language governing permissions and
/// limitations under the License.
///
/// Copyright holder is ArangoDB GmbH, Cologne, Germany
///
/// @author Andrey Abramov
////////////////////////////////////////////////////////////////////////////////

#include "segment_reader_impl.hpp"

#include <vector>

#include "analysis/token_attributes.hpp"
#include "index/index_meta.hpp"
#include "utils/index_utils.hpp"
#include "utils/type_limits.hpp"

#include <absl/strings/str_cat.h>

namespace irs {
namespace {

class AllIterator : public doc_iterator {
 public:
  explicit AllIterator(doc_id_t docs_count) noexcept
    : max_doc_{doc_limits::min() + docs_count - 1} {}

  bool next() noexcept final {
    if (doc_.value < max_doc_) {
      ++doc_.value;
      return true;
    } else {
      doc_.value = doc_limits::eof();
      return false;
    }
  }

  doc_id_t seek(doc_id_t target) noexcept final {
    doc_.value = target <= max_doc_ ? target : doc_limits::eof();

    return doc_.value;
  }

  doc_id_t value() const noexcept final { return doc_.value; }

  attribute* get_mutable(irs::type_info::type_id type) noexcept final {
    return irs::type<document>::id() == type ? &doc_ : nullptr;
  }

 private:
  document doc_;
  doc_id_t max_doc_;  // largest valid doc_id
};

class MaskDocIterator : public doc_iterator {
 public:
  MaskDocIterator(doc_iterator::ptr&& it, const DocumentMask& mask) noexcept
    : mask_{mask}, it_{std::move(it)} {}

  bool next() final {
    while (it_->next()) {
      if (!mask_.contains(value())) {
        return true;
      }
    }

    return false;
  }

  doc_id_t seek(doc_id_t target) final {
    const auto doc = it_->seek(target);

    if (!mask_.contains(doc)) {
      return doc;
    }

    next();

    return value();
  }

  doc_id_t value() const final { return it_->value(); }

  attribute* get_mutable(irs::type_info::type_id type) noexcept final {
    return it_->get_mutable(type);
  }

 private:
  const DocumentMask& mask_;  // excluded document ids
  doc_iterator::ptr it_;
};

class MaskedDocIterator : public doc_iterator {
 public:
  MaskedDocIterator(doc_id_t begin, doc_id_t end,
                    const DocumentMask& docs_mask) noexcept
    : docs_mask_{docs_mask}, end_{end}, next_{begin} {}

  bool next() final {
    while (next_ < end_) {
      current_.value = next_++;

      if (!docs_mask_.contains(current_.value)) {
        return true;
      }
    }

    current_.value = doc_limits::eof();

    return false;
  }

  doc_id_t seek(doc_id_t target) final {
    next_ = target;
    next();

    return value();
  }

  attribute* get_mutable(irs::type_info::type_id type) noexcept final {
    return irs::type<document>::id() == type ? &current_ : nullptr;
  }

  doc_id_t value() const final { return current_.value; }

 private:
  const DocumentMask& docs_mask_;
  document current_;
  const doc_id_t end_;  // past last valid doc_id
  doc_id_t next_;
};

FileRefs GetRefs(const directory& dir, const SegmentMeta& meta) {
  FileRefs file_refs;
  file_refs.reserve(meta.files.size());

  auto& refs = dir.attributes().refs();
  for (auto& file : meta.files) {
    // cppcheck-suppress useStlAlgorithm
    file_refs.emplace_back(refs.add(file));
  }

  return file_refs;
}

}  // namespace

std::shared_ptr<const SegmentReaderImpl> SegmentReaderImpl::Open(
  const directory& dir, const SegmentMeta& meta,
  const IndexReaderOptions& options) {
  auto reader = std::make_shared<SegmentReaderImpl>(
    PrivateTag{}, *options.resource_manager.readers);
  // read optional docs_mask
  DocumentMask docs_mask{{*options.resource_manager.readers}};
  if (options.doc_mask) {
    index_utils::ReadDocumentMask(docs_mask, dir, meta);
  }
  reader->Update(dir, meta, std::move(docs_mask));
  // open index data
  IRS_ASSERT(meta.codec != nullptr);
  // always instantiate to avoid unnecessary checks
  reader->field_reader_ =
    meta.codec->get_field_reader(*options.resource_manager.readers);
  if (options.index) {
    reader->field_reader_->prepare(
      ReaderState{.dir = &dir, .meta = &meta, .scorers = options.scorers});
  }
  // open column store
  reader->data_ = std::make_shared<ColumnData>();
  reader->sort_ =
    reader->data_->Open(dir, meta, options, *reader->field_reader_);
  return reader;
}

std::shared_ptr<const SegmentReaderImpl> SegmentReaderImpl::ReopenColumnStore(
  const directory& dir, const SegmentMeta& meta,
  const IndexReaderOptions& options) const {
  IRS_ASSERT(meta == info_);
  auto reader = std::make_shared<SegmentReaderImpl>(
    PrivateTag{}, docs_mask_.get_allocator().ResourceManager());
  // clone removals
  reader->refs_ = refs_;
  reader->info_ = info_;
  reader->docs_mask_ = docs_mask_;
  // clone index data
  reader->field_reader_ = field_reader_;
  // open column store
  reader->data_ = std::make_shared<ColumnData>();
  reader->sort_ = reader->data_->Open(dir, meta, options, *field_reader_);
  return reader;
}

std::shared_ptr<const SegmentReaderImpl> SegmentReaderImpl::ReopenDocsMask(
  const directory& dir, const SegmentMeta& meta,
  DocumentMask&& docs_mask) const {
  auto reader = std::make_shared<SegmentReaderImpl>(
    PrivateTag{}, docs_mask_.get_allocator().ResourceManager());
  // clone field reader
  reader->field_reader_ = field_reader_;
  // clone column store
  reader->data_ = data_;
  reader->sort_ = sort_;
  // update removals
  reader->Update(dir, meta, std::move(docs_mask));
  return reader;
}

void SegmentReaderImpl::Update(const directory& dir, const SegmentMeta& meta,
                               DocumentMask&& docs_mask) noexcept {
  IRS_ASSERT(meta.live_docs_count <= meta.docs_count);
  IRS_ASSERT(docs_mask.size() <= meta.docs_count);
  // TODO(MBkkt) on practice only mask file changed, so it can be optimized
  refs_ = GetRefs(dir, meta);
  info_ = meta;
  docs_mask_ = std::move(docs_mask);
  info_.live_docs_count = info_.docs_count - docs_mask_.size();
}

uint64_t SegmentReaderImpl::CountMappedMemory() const {
<<<<<<< HEAD
  uint64_t bytes = 0;
  if (field_reader_ != nullptr) {
    bytes += field_reader_->CountMappedMemory();
  }
  if (data_ != nullptr && data_->columnstore_reader_ != nullptr) {
    bytes += data_->columnstore_reader_->CountMappedMemory();
  }
  return bytes;
=======
  uint64_t mapped{0};
  if (field_reader_ != nullptr) {
    mapped += field_reader_->CountMappedMemory();
  }
  if (data_ != nullptr && data_->columnstore_reader_ != nullptr) {
    mapped += data_->columnstore_reader_->CountMappedMemory();
  }
  return mapped;
>>>>>>> 72971ee6
}

const irs::column_reader* SegmentReaderImpl::column(
  std::string_view name) const {
  const auto& named_columns = data_->named_columns_;
  const auto it = named_columns.find(name);
  return it == named_columns.end() ? nullptr : it->second;
}

const irs::column_reader* SegmentReaderImpl::column(field_id field) const {
  IRS_ASSERT(data_->columnstore_reader_);
  return data_->columnstore_reader_->column(field);
}

column_iterator::ptr SegmentReaderImpl::columns() const {
  struct less {
    bool operator()(const irs::column_reader& lhs,
                    std::string_view rhs) const noexcept {
      return lhs.name() < rhs;
    }
  };

  using iterator_t =
    iterator_adaptor<std::string_view, irs::column_reader,
                     decltype(data_->sorted_named_columns_.begin()),
                     column_iterator, less>;

  return memory::make_managed<iterator_t>(
    std::begin(data_->sorted_named_columns_),
    std::end(data_->sorted_named_columns_));
}

doc_iterator::ptr SegmentReaderImpl::docs_iterator() const {
  if (docs_mask_.empty()) {
    return memory::make_managed<AllIterator>(
      static_cast<doc_id_t>(info_.docs_count));
  }

  // the implementation generates doc_ids sequentially
  return memory::make_managed<MaskedDocIterator>(
    doc_limits::min(),
    doc_limits::min() + static_cast<doc_id_t>(info_.docs_count), docs_mask_);
}

doc_iterator::ptr SegmentReaderImpl::mask(doc_iterator::ptr&& it) const {
  if (!it || docs_mask_.empty()) {
    return std::move(it);
  }

  return memory::make_managed<MaskDocIterator>(std::move(it), docs_mask_);
}

const irs::column_reader* SegmentReaderImpl::ColumnData::Open(
  const directory& dir, const SegmentMeta& meta,
  const IndexReaderOptions& options, const field_reader& field_reader) {
  IRS_ASSERT(meta.codec != nullptr);
  auto& codec = *meta.codec;
  // always instantiate to avoid unnecessary checks
  columnstore_reader_ = codec.get_columnstore_reader();

  if (!options.columnstore || !meta.column_store) {
    return {};
  }

  // initialize optional columnstore
  columnstore_reader::options columnstore_opts{.resource_manager =
                                                 options.resource_manager};
  if (options.warmup_columns) {
    columnstore_opts.warmup_column = [warmup = options.warmup_columns,
                                      &field_reader,
                                      &meta](const column_reader& column) {
      return warmup(meta, field_reader, column);
    };
  }

  if (!columnstore_reader_->prepare(dir, meta, columnstore_opts)) {
    throw index_error{
      absl::StrCat("Failed to find existing (according to meta) "
                   "columnstore in segment '",
                   meta.name, "'")};
  }

  const irs::column_reader* sort{};
  if (field_limits::valid(meta.sort)) {
    sort = columnstore_reader_->column(meta.sort);

    if (!sort) {
      throw index_error{absl::StrCat(
        "Failed to find sort column '", meta.sort,
        "' (according to meta) in columnstore in segment '", meta.name, "'")};
    }
  }

  // FIXME(gnusi): too rough, we must exclude unnamed columns
  const auto num_columns = columnstore_reader_->size();
  named_columns_.reserve(num_columns);
  sorted_named_columns_.reserve(num_columns);

  columnstore_reader_->visit([this, &meta](const irs::column_reader& column) {
    const auto name = column.name();

    if (!IsNull(name)) {
      const auto [it, is_new] = named_columns_.emplace(name, &column);
      IRS_IGNORE(it);

      if (IRS_UNLIKELY(!is_new)) {
        throw index_error{absl::StrCat("Duplicate named column '", name,
                                       "' in segment '", meta.name, "'")};
      }

      if (!sorted_named_columns_.empty() &&
          sorted_named_columns_.back().get().name() >= name) {
        throw index_error{absl::StrCat(
          "Named columns are out of order in segment '", meta.name, "'")};
      }

      sorted_named_columns_.emplace_back(column);
    }

    return true;
  });
  return sort;
}

}  // namespace irs<|MERGE_RESOLUTION|>--- conflicted
+++ resolved
@@ -231,7 +231,6 @@
 }
 
 uint64_t SegmentReaderImpl::CountMappedMemory() const {
-<<<<<<< HEAD
   uint64_t bytes = 0;
   if (field_reader_ != nullptr) {
     bytes += field_reader_->CountMappedMemory();
@@ -240,16 +239,6 @@
     bytes += data_->columnstore_reader_->CountMappedMemory();
   }
   return bytes;
-=======
-  uint64_t mapped{0};
-  if (field_reader_ != nullptr) {
-    mapped += field_reader_->CountMappedMemory();
-  }
-  if (data_ != nullptr && data_->columnstore_reader_ != nullptr) {
-    mapped += data_->columnstore_reader_->CountMappedMemory();
-  }
-  return mapped;
->>>>>>> 72971ee6
 }
 
 const irs::column_reader* SegmentReaderImpl::column(
